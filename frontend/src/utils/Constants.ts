--- conflicted
+++ resolved
@@ -3,11 +3,7 @@
 export const chunks = `+ collect { MATCH p=(c)-[:NEXT_CHUNK]-() RETURN p } // chunk-chain
 + collect { MATCH p=(c)-[:SIMILAR]-() RETURN p } // similar-chunks`;
 
-<<<<<<< HEAD
-export const entities = `+ collect { OPTIONAL MATCH (c:Chunk)-[:HAS_ENTITY]->(e), p=(e)-[*0..1]-(:!Chunk) RETURN p }`;
-=======
 export const entities = `+ collect { OPTIONAL MATCH (c:Chunk)-[:HAS_ENTITY]->(e), p=(e)-[*0..1]-(:!Chunk) RETURN p}`;
->>>>>>> 98d0ce43
 
 export const docEntities = `+ [docs] 
 + collect { MATCH (c:Chunk)-[:HAS_ENTITY]->(e), p=(e)--(:!Chunk) RETURN p }`;
@@ -29,39 +25,10 @@
 + collect { MATCH p=(c)-[:SIMILAR]-() RETURN p } // similar-chunks
 //chunks with entities
 + collect { OPTIONAL MATCH p=(c:Chunk)-[:HAS_ENTITY]->(e)-[*0..1]-(:!Chunk) RETURN p }`;
-<<<<<<< HEAD
-
-export const colors = [
-  '#588c7e',
-  '#f2e394',
-  '#f2ae72',
-  '#d96459',
-  '#5b9aa0',
-  '#d6d4e0',
-  '#b8a9c9',
-  '#622569',
-  '#ddd5af',
-  '#d9ad7c',
-  '#a2836e',
-  '#674d3c',
-  '#d7b69f',
-  '#00ffff',
-  '##8eb9ff',
-];
-=======
->>>>>>> 98d0ce43
 export const llms =
   process.env?.LLM_MODELS?.trim() != ''
     ? process.env.LLM_MODELS?.split(',')
     : ['Diffbot', 'Gemini 1.0 Pro', 'OpenAI GPT 3.5', 'OpenAI GPT 4', 'Gemini 1.5 Pro'];
-<<<<<<< HEAD
-export const defaultLLM = llms?.includes('OpenAI GPT 4')
-  ? 'OpenAI GPT 4'
-  : llms?.includes('Gemini 1.0 Pro')
-  ? 'Gemini 1.0 Pro'
-  : 'Diffbot';
-export const chunkSize = 5 * 1024 * 1024;
-=======
 export const defaultLLM = llms?.includes('OpenAI GPT 3.5')
   ? 'OpenAI GPT 3.5'
   : llms?.includes('Gemini 1.0 Pro')
@@ -115,5 +82,4 @@
   DocChunks: 'docChunks',
   ChunksEntities: 'chunksEntities',
   DocChunkEntities: 'docChunkEntities',
-};
->>>>>>> 98d0ce43
+};