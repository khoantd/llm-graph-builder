import { calcWordColor } from '@neo4j-devtools/word-color';
import type { Relationship } from '@neo4j-nvl/base';
import {
  CustomFile,
  Entity,
  ExtendedNode,
  ExtendedRelationship,
  GraphType,
  Messages,
  Scheme,
  SourceNode,
  UserCredentials,
} from '../types';
<<<<<<< HEAD
=======
import Wikipediadarkmode from '../assets/images/wikipedia-darkmode.svg';
import Wikipediadlogo from '../assets/images/wikipedia.svg';
import webdarklogo from '../assets/images/web-darkmode.svg';
import weblogo from '../assets/images/web.svg';
import youtubedarklogo from '../assets/images/youtube-darkmode.svg';
import youtubelightlogo from '../assets/images/youtube-lightmode.svg';
import s3logo from '../assets/images/s3logo.png';
import gcslogo from '../assets/images/gcs.webp';
import { chatModeLables } from './Constants';
>>>>>>> bec4bf51

// Get the Url
export const url = () => {
  let url = window.location.href.replace('5173', '8000');
  if (process.env.VITE_BACKEND_API_URL) {
    url = process.env.VITE_BACKEND_API_URL;
  }
  return !url || !url.match('/$') ? url : url.substring(0, url.length - 1);
};

// validation check for s3 bucket url
export const validation = (url: string) => {
  return url.trim() != '' && /^s3:\/\/([^/]+)\/?$/.test(url) != false;
};

export const wikiValidation = (url: string) => {
  return url.trim() != '' && /https:\/\/([a-zA-Z]{2,3})\.wikipedia\.org\/wiki\/(.*)/gm.test(url) != false;
};
export const webLinkValidation = (url: string) => {
  return (
    url.trim() != '' &&
    /(http(s)?:\/\/.)?(www\.)?[-a-zA-Z0-9@:%._~#=]{2,256}\.[a-z]{2,6}\b([-a-zA-Z0-9@:%_.~#?&//=]*)/g.test(url) != false
  );
};
export const youtubeLinkValidation = (url: string) => {
  return (
    url.trim() != '' &&
    /^(?:https?:\/\/)?(?:www\.)?(?:youtu\.be\/|youtube\.com\/(?:embed\/|v\/|watch\?v=|watch\?.+&v=))((\w|-){11})(?:\S+)?$/.test(
      url
    ) != false
  );
};
// Status indicator icons to status column
export const statusCheck = (status: string) => {
  switch (status) {
    case 'New':
      return 'info';
    case 'N/A':
      return 'unknown';
    case 'Completed':
      return 'success';
    case 'Processing':
      return 'warning';
    case 'Uploading':
      return 'warning';
    case 'Failed':
      return 'danger';
    case 'Upload Failed':
      return 'danger';
    case 'Reprocess':
      return 'info';
    default:
      return 'unknown';
  }
};

// Graph Functions
export const constructQuery = (queryTochange: string, docLimit: string) => {
  return `MATCH docs = (d:Document {status:'Completed'}) 
  WITH docs, d ORDER BY d.createdAt DESC 
  LIMIT ${docLimit}
  CALL { WITH d
    OPTIONAL MATCH chunks=(d)<-[:PART_OF]-(c:Chunk)
    RETURN chunks, c LIMIT 50
  }
  WITH [] 
  ${queryTochange}
  AS paths
  CALL { WITH paths UNWIND paths AS path UNWIND nodes(path) as node RETURN collect(distinct node) as nodes }
  CALL { WITH paths UNWIND paths AS path UNWIND relationships(path) as rel RETURN collect(distinct rel) as rels }
  RETURN nodes, rels`;
};

export const constructDocQuery = (queryTochange: string) => {
  return `
MATCH docs = (d:Document {status:'Completed'}) 
WHERE d.fileName = $document_name
WITH docs, d ORDER BY d.createdAt DESC 
CALL { WITH d
  OPTIONAL MATCH chunks=(d)<-[:PART_OF]-(c:Chunk)
  RETURN chunks, c LIMIT 50
}
WITH [] 
${queryTochange}
AS paths
CALL { WITH paths UNWIND paths AS path UNWIND nodes(path) as node RETURN collect(distinct node) as nodes }
CALL { WITH paths UNWIND paths AS path UNWIND relationships(path) as rel RETURN collect(distinct rel) as rels }
RETURN nodes, rels`;
};

export const getSize = (node: any) => {
  if (node.labels[0] == 'Document') {
    return 40;
  }
  if (node.labels[0] == 'Chunk') {
    return 30;
  }
  return undefined;
};

export const getNodeCaption = (node: any) => {
  if (node.properties.name) {
    return node.properties.name;
  }
  if (node.properties.text) {
    return node.properties.text;
  }
  if (node.properties.fileName) {
    return node.properties.fileName;
  }
  return node.properties.id;
};

export const getIcon = (node: any) => {
  if (node.labels[0] == 'Document') {
    return 'paginate-filter-text.svg';
  }
  if (node.labels[0] == 'Chunk') {
    return 'paragraph-left-align.svg';
  }
  return undefined;
};
export function extractPdfFileName(url: string): string {
  const splitUrl = url.split('/');
  const [encodedFileName] = splitUrl[splitUrl.length - 1].split('?');
  const decodedFileName = decodeURIComponent(encodedFileName);
  if (decodedFileName.includes('/')) {
    const splitedstr = decodedFileName.split('/');
    return splitedstr[splitedstr.length - 1];
  }
  return decodedFileName;
}

export const processGraphData = (neoNodes: ExtendedNode[], neoRels: ExtendedRelationship[]) => {
  const schemeVal: Scheme = {};
  let iterator = 0;
  const labels: string[] = neoNodes.map((f: any) => f.labels);
  for (let index = 0; index < labels.length; index++) {
    const label = labels[index];
    if (schemeVal[label] == undefined) {
      schemeVal[label] = calcWordColor(label[0]);
      iterator += 1;
    }
  }
  const newNodes: ExtendedNode[] = neoNodes.map((g: any) => {
    return {
      id: g.element_id,
      size: getSize(g),
      captionAlign: 'bottom',
      iconAlign: 'bottom',
      caption: getNodeCaption(g),
      color: schemeVal[g.labels[0]],
      icon: getIcon(g),
      labels: g.labels,
      properties: g.properties,
    };
  });
  const finalNodes = newNodes.flat();
  // Process relationships
  const newRels: Relationship[] = neoRels.map((relations: any) => {
    return {
      id: relations.element_id,
      from: relations.start_node_element_id,
      to: relations.end_node_element_id,
      caption: relations.type,
    };
  });
  const finalRels = newRels.flat();
  return { finalNodes, finalRels, schemeVal };
};

/**
 * Filters nodes, relationships, and scheme based on the selected graph types.
 *
 * @param graphType - An array of graph types to filter by (e.g., 'DocumentChunk', 'Entities', 'Communities').
 * @param allNodes - An array of all nodes present in the graph.
 * @param allRelationships - An array of all relationships in the graph.
 * @param scheme - The scheme object containing node and relationship information.
 * @returns An object containing filtered nodes, relationships, and scheme based on the selected graph types.
 */
export const filterData = (
  graphType: GraphType[],
  allNodes: ExtendedNode[],
  allRelationships: Relationship[],
  scheme: Scheme
) => {
  let filteredNodes: ExtendedNode[] = [];
  let filteredRelations: Relationship[] = [];
  let filteredScheme: Scheme = {};
  const entityTypes = Object.keys(scheme).filter(
    (type) => type !== 'Document' && type !== 'Chunk' && type !== '__Community__'
  );
  // Only Document + Chunk
  // const processedEntities = entityTypes.flatMap(item => item.includes(',') ? item.split(',') : item);
  if (graphType.includes('DocumentChunk') && !graphType.includes('Entities') && !graphType.includes('Communities')) {
    filteredNodes = allNodes.filter(
      (node) => (node.labels.includes('Document') && node.properties.fileName) || node.labels.includes('Chunk')
    );
    const nodeIds = new Set(filteredNodes.map((node) => node.id));
    filteredRelations = allRelationships.filter(
      (rel) =>
        ['PART_OF', 'FIRST_CHUNK', 'SIMILAR', 'NEXT_CHUNK'].includes(rel.caption ?? '') &&
        nodeIds.has(rel.from) &&
        nodeIds.has(rel.to)
    );
    filteredScheme = { Document: scheme.Document, Chunk: scheme.Chunk };
    // Only Entity
  } else if (
    graphType.includes('Entities') &&
    !graphType.includes('DocumentChunk') &&
    !graphType.includes('Communities')
  ) {
    const entityNodes = allNodes.filter(
      (node) =>
        !node.labels.includes('Document') && !node.labels.includes('Chunk') && !node.labels.includes('__Community__')
    );
    filteredNodes = entityNodes ? entityNodes : [];
    const nodeIds = new Set(filteredNodes.map((node) => node.id));
    filteredRelations = allRelationships.filter(
      (rel) =>
        !['PART_OF', 'FIRST_CHUNK', 'HAS_ENTITY', 'SIMILAR', 'NEXT_CHUNK'].includes(rel.caption ?? '') &&
        nodeIds.has(rel.from) &&
        nodeIds.has(rel.to)
    );
    filteredScheme = Object.fromEntries(entityTypes.map((key) => [key, scheme[key]])) as Scheme;
    // Only Communities
  } else if (
    graphType.includes('Communities') &&
    !graphType.includes('DocumentChunk') &&
    !graphType.includes('Entities')
  ) {
    filteredNodes = allNodes.filter((node) => node.labels.includes('__Community__'));
    const nodeIds = new Set(filteredNodes.map((node) => node.id));
    filteredRelations = allRelationships.filter(
      (rel) =>
        ['IN_COMMUNITY', 'PARENT_COMMUNITY'].includes(rel.caption ?? '') && nodeIds.has(rel.from) && nodeIds.has(rel.to)
    );
    filteredScheme = { __Community__: scheme.__Community__ };
    // Document + Chunk + Entity
  } else if (
    graphType.includes('DocumentChunk') &&
    graphType.includes('Entities') &&
    !graphType.includes('Communities')
  ) {
    filteredNodes = allNodes.filter(
      (node) =>
        (node.labels.includes('Document') && node.properties.fileName) ||
        node.labels.includes('Chunk') ||
        (!node.labels.includes('Document') && !node.labels.includes('Chunk') && !node.labels.includes('__Community__'))
    );
    const nodeIds = new Set(filteredNodes.map((node) => node.id));
    filteredRelations = allRelationships.filter(
      (rel) =>
        !['IN_COMMUNITY', 'PARENT_COMMUNITY'].includes(rel.caption ?? '') &&
        nodeIds.has(rel.from) &&
        nodeIds.has(rel.to)
    );
    filteredScheme = {
      Document: scheme.Document,
      Chunk: scheme.Chunk,
      ...Object.fromEntries(entityTypes.map((key) => [key, scheme[key]])),
    };
    // Entities + Communities
  } else if (
    graphType.includes('Entities') &&
    graphType.includes('Communities') &&
    !graphType.includes('DocumentChunk')
  ) {
    const entityNodes = allNodes.filter((node) => !node.labels.includes('Document') && !node.labels.includes('Chunk'));
    const communityNodes = allNodes.filter((node) => node.labels.includes('__Community__'));
    filteredNodes = [...entityNodes, ...communityNodes];
    const nodeIds = new Set(filteredNodes.map((node) => node.id));
    filteredRelations = allRelationships.filter(
      (rel) =>
        !['PART_OF', 'FIRST_CHUNK', 'SIMILAR', 'NEXT_CHUNK'].includes(rel.caption ?? '') &&
        nodeIds.has(rel.from) &&
        nodeIds.has(rel.to)
    );
    filteredScheme = {
      ...Object.fromEntries(entityTypes.map((key) => [key, scheme[key]])),
      __Community__: scheme.__Community__,
    };
    // Document + Chunk + Communities
  } else if (
    graphType.includes('DocumentChunk') &&
    graphType.includes('Communities') &&
    !graphType.includes('Entities')
  ) {
    const documentChunkNodes = allNodes.filter(
      (node) => (node.labels.includes('Document') && node.properties.fileName) || node.labels.includes('Chunk')
    );
    const communityNodes = allNodes.filter((node) => node.labels.includes('__Community__'));
    filteredNodes = [...documentChunkNodes, ...communityNodes];
    const nodeIds = new Set(filteredNodes.map((node) => node.id));
    filteredRelations = allRelationships.filter(
      (rel) =>
        ['PART_OF', 'FIRST_CHUNK', 'SIMILAR', 'NEXT_CHUNK', 'IN_COMMUNITY', 'PARENT_COMMUNITY'].includes(
          rel.caption ?? ''
        ) &&
        nodeIds.has(rel.from) &&
        nodeIds.has(rel.to)
    );
    filteredScheme = { Document: scheme.Document, Chunk: scheme.Chunk, __Community__: scheme.__Community__ };
    // Document + Chunk + Entity + Communities (All types)
  } else if (
    graphType.includes('DocumentChunk') &&
    graphType.includes('Entities') &&
    graphType.includes('Communities')
  ) {
    filteredNodes = allNodes;
    filteredRelations = allRelationships;
    filteredScheme = scheme;
  }
  return { filteredNodes, filteredRelations, filteredScheme };
};
export const getDateTime = () => {
  const date = new Date();
  const formattedDateTime = `${date.toLocaleDateString()} ${date.toLocaleTimeString()}`;
  return formattedDateTime;
};

export const getIsLoading = (messages: Messages[]) => {
  return messages.some((msg) => msg.isTyping || msg.isLoading);
};
export const calculateProcessingTime = (fileSizeBytes: number, processingTimePerByteSeconds: number) => {
  const totalProcessingTimeSeconds = (fileSizeBytes / 1000) * processingTimePerByteSeconds;
  const minutes = Math.floor(totalProcessingTimeSeconds / 60);
  const seconds = Math.floor(totalProcessingTimeSeconds % 60);
  return { minutes, seconds };
};

export const capitalize = (word: string): string => {
  return `${word[0].toUpperCase()}${word.slice(1)}`;
};
export const parseEntity = (entity: Entity) => {
  const { labels, properties } = entity;
  let [label] = labels;
  const text = properties.id;
  if (!label) {
    label = 'Entity';
  }
  return { label, text };
};

export const titleCheck = (title: string) => {
  return title === 'Chunk' || title === 'Document';
};

export const getFileSourceStatus = (item: SourceNode) => {
  if (item?.fileSource === 's3 bucket' && localStorage.getItem('accesskey') === item?.awsAccessKeyId) {
    return item?.status;
  }
  if (item?.fileSource === 'local file') {
    return item?.status;
  }
  if (item?.status === 'Completed' || item.status === 'Failed' || item.status === 'Reprocess') {
    return item?.status;
  }
  if (
    item?.fileSource === 'Wikipedia' ||
    item?.fileSource === 'youtube' ||
    item?.fileSource === 'gcs bucket' ||
    item?.fileSource === 'web-url'
  ) {
    return item?.status;
  }
  return 'N/A';
};
export const isFileCompleted = (waitingFile: CustomFile, item: SourceNode) =>
  waitingFile && item.status === 'Completed';

export const calculateProcessedCount = (prev: number, batchSize: number) =>
  (prev === batchSize ? batchSize - 1 : prev + 1);

export const isProcessingFileValid = (item: SourceNode, userCredentials: UserCredentials) => {
  return item.status === 'Processing' && item.fileName != undefined && userCredentials && userCredentials.database;
};
export const sortAlphabetically = (a: Relationship, b: Relationship) => {
  const captionOne = a.caption?.toLowerCase() || '';
  const captionTwo = b.caption?.toLowerCase() || '';
  return captionOne.localeCompare(captionTwo);
};

export const capitalizeWithPlus = (s: string) => {
  return s
    .split('+')
    .map((s) => capitalize(s))
    .join('+');
};
export const capitalizeWithUnderscore = (s: string) => capitalize(s).split('_').join(' ');

export const getDescriptionForChatMode = (mode: string): string => {
  switch (mode.toLowerCase()) {
    case chatModeLables.vector:
      return 'Utilizes vector indexing on text chunks to enable semantic similarity search.';
    case chatModeLables.graph:
      return 'Leverages text-to-cypher translation to query a database and retrieve relevant data, ensuring a highly targeted and contextually accurate response.';
    case chatModeLables['graph+vector']:
      return 'Combines vector indexing on text chunks with graph connections, enhancing search results with contextual relevance by considering relationships between concepts.';
    case chatModeLables.fulltext:
      return 'Employs a fulltext index on text chunks for rapid keyword-based search, efficiently identifying documents containing specific words or phrases.';
    case chatModeLables['graph+vector+fulltext']:
      return 'Merges vector indexing, graph connections, and fulltext indexing for a comprehensive search approach, combining semantic similarity, contextual relevance, and keyword-based search for optimal results.';
    case chatModeLables['entity search+vector']:
      return 'Combines entity node vector indexing with graph connections for accurate entity-based search, providing the most relevant response.';
    case chatModeLables['global search+vector+fulltext']:
      return 'Use vector and full-text indexing on community nodes to provide accurate, context-aware answers globally.';
    default:
      return 'Chat mode description not available'; // Fallback description
  }
};
export const getLogo = (mode: string): Record<string, string> => {
  if (mode === 'light') {
    return {
      Wikipedia: Wikipediadarkmode,
      'web-url': webdarklogo,
      's3 bucket': s3logo,
      youtube: youtubedarklogo,
      'gcs bucket': gcslogo,
    };
  }
  return {
    Wikipedia: Wikipediadlogo,
    'web-url': weblogo,
    's3 bucket': s3logo,
    youtube: youtubelightlogo,
    'gcs bucket': gcslogo,
  };
};

export const generateYouTubeLink = (url: string, startTime: string) => {
  try {
    const urlObj = new URL(url);
    urlObj.searchParams.set('t', startTime);
    return urlObj.toString();
  } catch (error) {
    console.error('Invalid URL:', error);
    return '';
  }
};
export function isAllowedHost(url: string, allowedHosts: string[]) {
  try {
    const parsedUrl = new URL(url);
    return allowedHosts.includes(parsedUrl.host);
  } catch (e) {
    return false;
  }
}

export const getCheckboxConditions = (allNodes: ExtendedNode[]) => {
  const isDocChunk = allNodes.some((n) => n.labels?.includes('Document') || n.labels?.includes('Chunk'));
  const isEntity = allNodes.some(
    (n) => !n.labels?.includes('Document') && !n.labels?.includes('Chunk') && !n.labels?.includes('__Community__')
  );
  const isCommunity = allNodes.some((n) => n.labels?.includes('__Community__'));
  return { isDocChunk, isEntity, isCommunity };
};

export const graphTypeFromNodes = (allNodes: ExtendedNode[]) => {
  const graphType: GraphType[] = [];
  const hasDocChunk = allNodes.some((n) => n.labels?.includes('Document') || n.labels?.includes('Chunk'));
  const hasEntity = allNodes.some(
    (n) => !n.labels?.includes('Document') && !n.labels?.includes('Chunk') && !n.labels?.includes('__Community__')
  );
  const hasCommunity = allNodes.some((n) => n.labels?.includes('__Community__'));
  if (hasDocChunk) {
    graphType.push('DocumentChunk');
  }
  if (hasEntity) {
    graphType.push('Entities');
  }
  if (hasCommunity) {
    graphType.push('Communities');
  }
  return graphType;
};
export function downloadClickHandler<Type>(
  JsonData: Type,
  downloadLinkRef: React.RefObject<HTMLAnchorElement>,
  filename: string
) {
  const textFile = new Blob([JSON.stringify(JsonData)], { type: 'application/json' });
  if (downloadLinkRef && downloadLinkRef.current) {
    downloadLinkRef.current.href = URL.createObjectURL(textFile);
    downloadLinkRef.current.download = filename;
    downloadLinkRef.current.click();
  }
}
export function getNodes<Type extends Entity | ExtendedNode>(nodesData: Array<Type>, mode: string) {
  return nodesData.map((n) => {
    if (!n.labels.length && mode === chatModeLables['entity search+vector']) {
      return {
        ...n,
        labels: ['Entity'],
      };
    }
    return n;
  });
}<|MERGE_RESOLUTION|>--- conflicted
+++ resolved
@@ -11,8 +11,6 @@
   SourceNode,
   UserCredentials,
 } from '../types';
-<<<<<<< HEAD
-=======
 import Wikipediadarkmode from '../assets/images/wikipedia-darkmode.svg';
 import Wikipediadlogo from '../assets/images/wikipedia.svg';
 import webdarklogo from '../assets/images/web-darkmode.svg';
@@ -22,7 +20,6 @@
 import s3logo from '../assets/images/s3logo.png';
 import gcslogo from '../assets/images/gcs.webp';
 import { chatModeLables } from './Constants';
->>>>>>> bec4bf51
 
 // Get the Url
 export const url = () => {
