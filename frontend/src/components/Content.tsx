import React, { useEffect, useState } from 'react';
import ConnectionModal from './ConnectionModal';
import LlmDropdown from './Dropdown';
import FileTable from './FileTable';
import { Button, Label, Typography, Flex } from '@neo4j-ndl/react';
import { setDriver, disconnect } from '../utils/Driver';
import { useCredentials } from '../context/UserCredentials';
import { useFileContext } from '../context/UsersFiles';
import CustomAlert from './Alert';
import { extractAPI } from '../services/FileAPI';

export default function Content() {
  const [init, setInit] = useState<boolean>(false);
  const [openConnection, setOpenConnection] = useState<boolean>(false);
  const [connectionStatus, setConnectionStatus] = useState<boolean>(false);
  const { setUserCredentials, userCredentials } = useCredentials();
  const { filesData, files, setFilesData, setModel, model } = useFileContext();
  const [errorMessage, setErrorMessage] = useState<string>('');
  const [showAlert, setShowAlert] = useState<boolean>(false);
  const [isLoading, setIsLoading] = useState<boolean>(false);

  useEffect(() => {
    if (!init) {
      let session = localStorage.getItem('neo4j.connection');
      if (session) {
        let neo4jConnection = JSON.parse(session);
        setUserCredentials({
          uri: neo4jConnection.uri,
          userName: neo4jConnection.user,
          password: neo4jConnection.password,
        });
        setDriver(neo4jConnection.uri, neo4jConnection.user, neo4jConnection.password).then((isSuccessful: boolean) => {
          setConnectionStatus(isSuccessful);
        });
      } else {
        setOpenConnection(true);
      }
      setInit(true);
    }
  }, []);

  useEffect(() => {
    setFilesData((prevfiles) => {
      return prevfiles.map((curfile) => {
        return { ...curfile, model: curfile.status === 'New' ? model : curfile.model };
      });
    });
  }, [model]);

  const disableCheck = !files.length;

  const handleDropdownChange = (option: any) => {
    setModel(option.value);
  };

  const extractData = async (file: File, uid: number) => {
    if (filesData[uid]?.status == 'New') {
      const apirequests = [];
      try {
        setFilesData((prevfiles) =>
          prevfiles.map((curfile, idx) => {
            if (idx == uid) {
              return {
                ...curfile,
                status: 'Processing',
              };
            }
            return curfile;
          })
        );
        const apiResponse = await extractAPI(
          file,
          filesData[uid].model,
          userCredentials,
          filesData[uid].s3url,
          localStorage.getItem('accesskey'),
          localStorage.getItem('secretkey')
        );
        apirequests.push(apiResponse);
        Promise.allSettled(apirequests)
          .then((r) => {
            r.forEach((apiRes) => {
              if (apiRes.status === 'fulfilled' && apiRes.value) {
                if (apiRes?.value?.status === 'Failed') {
                  setShowAlert(true);
                  setErrorMessage('Unexpected Error');
                  setFilesData((prevfiles) =>
                    prevfiles.map((curfile, idx) => {
                      if (idx == uid) {
                        return {
                          ...curfile,
                          status: 'Failed',
                        };
                      }
                      return curfile;
                    })
                  );
                  throw new Error('API Failure');
                } else {
                  setFilesData((prevfiles) => {
                    return prevfiles.map((curfile, idx) => {
                      if (idx == uid) {
                        const apiResponse = apiRes?.value?.data;
                        return {
                          ...curfile,
                          processing: apiResponse?.processingTime?.toFixed(2),
                          status: apiResponse?.status,
                          NodesCount: apiResponse?.nodeCount,
                          relationshipCount: apiResponse?.relationshipCount,
                          model: apiResponse?.model,
                        };
                      }
                      return curfile;
<<<<<<< HEAD
                    });
                  });
=======
                    })
                  );
                  setIsLoading(false);
>>>>>>> 0626e2df
                }
              }
            });
          })
          .catch((err) => {
            console.log(err);
          });
      } catch (err: any) {
        console.log(err);
        setShowAlert(true);
        setErrorMessage(err.message);
        setFilesData((prevfiles) =>
          prevfiles.map((curfile, idx) => {
            if (idx == uid) {
              return {
                ...curfile,
                status: 'Failed',
              };
            }
            return curfile;
          })
        );
        setIsLoading(false);
      }
      finally {
        setIsLoading(false);
      }
    }
  };

  const handleGenerateGraph = () => {
<<<<<<< HEAD
=======
    setIsLoading(true);
>>>>>>> 0626e2df
    if (files.length > 0) {
      for (let i = 0; i < files.length; i++) {
        if (filesData[i].status === 'New') {
          extractData(files[i], i);
        }
      }
    }
  };

  const handleClose = () => {
    setShowAlert(false);
  };
  return (
    <>
      <CustomAlert open={showAlert} handleClose={handleClose} alertMessage={errorMessage} />
      <div
        className='n-bg-palette-neutral-bg-default'
        style={{
          width: 'calc(-342px + 100dvw)',
          height: 'calc(100dvh - 70px)',
          padding: 3,
          display: 'flex',
          flexDirection: 'column',
          alignItems: 'center',
          gap: '5px',
          position: 'relative',
        }}
      >
        <Flex className='w-full' alignItems='center' justifyContent='space-between' style={{ flexFlow: 'row' }}>
          <ConnectionModal
            open={openConnection}
            setOpenConnection={setOpenConnection}
            setConnectionStatus={setConnectionStatus}
          />
          <Typography variant='body-medium' style={{ display: 'flex', padding: '20px' }}>
            Neo4j connection Status:
            <Typography variant='body-medium' style={{ marginLeft: '10px' }}>
              {!connectionStatus ? (
                <Label color='danger'>Not connected</Label>
              ) : (
                <Label color='success'>Connected</Label>
              )}
            </Typography>
          </Typography>
          {!connectionStatus ? (
            <Button className='mr-2.5' onClick={() => setOpenConnection(true)}>
              Connect to Neo4j
            </Button>
          ) : (
            <Button className='mr-2.5' onClick={() => disconnect().then(() => setConnectionStatus(false))}>
              Disconnect
            </Button>
          )}
        </Flex>
        <FileTable></FileTable>
        <Flex
          className='w-full p-2.5 absolute bottom-4'
          justifyContent='space-between'
          style={{ flexFlow: 'row', marginTop: '5px' }}
        >
          <LlmDropdown onSelect={handleDropdownChange} isDisabled={disableCheck} />
          <Button loading={isLoading} disabled={disableCheck} onClick={handleGenerateGraph} className='mr-0.5'>
            Generate Graph
          </Button>
        </Flex>
      </div>
    </>
  );
}<|MERGE_RESOLUTION|>--- conflicted
+++ resolved
@@ -111,14 +111,8 @@
                         };
                       }
                       return curfile;
-<<<<<<< HEAD
                     });
-                  });
-=======
-                    })
-                  );
-                  setIsLoading(false);
->>>>>>> 0626e2df
+                  })
                 }
               }
             });
@@ -150,10 +144,8 @@
   };
 
   const handleGenerateGraph = () => {
-<<<<<<< HEAD
-=======
     setIsLoading(true);
->>>>>>> 0626e2df
+
     if (files.length > 0) {
       for (let i = 0; i < files.length; i++) {
         if (filesData[i].status === 'New') {
