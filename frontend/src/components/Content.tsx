import { useEffect, useState, useMemo } from 'react';
import ConnectionModal from './ConnectionModal';
import LlmDropdown from './Dropdown';
import FileTable from './FileTable';
import { Button, Typography, Flex, StatusIndicator } from '@neo4j-ndl/react';
import { useCredentials } from '../context/UserCredentials';
import { useFileContext } from '../context/UsersFiles';
import CustomAlert from './Alert';
import { extractAPI } from '../utils/FileAPI';
import { ContentProps, CustomFile, OptionType, UserCredentials, alertStateType } from '../types';
import { updateGraphAPI } from '../services/UpdateGraph';
import GraphViewModal from './GraphViewModal';
import deleteAPI from '../services/deleteFiles';
import DeletePopUp from './DeletePopUp';
import { triggerStatusUpdateAPI } from '../services/ServerSideStatusUpdateAPI';
import useServerSideEvent from '../hooks/useSse';
import { useSearchParams } from 'react-router-dom';
<<<<<<< HEAD
=======
import ConfirmationDialog from './ConfirmationDialog';
import { buttonCaptions, chunkSize, tooltips } from '../utils/Constants';
import ButtonWithToolTip from './ButtonWithToolTip';
import connectAPI from '../services/ConnectAPI';
>>>>>>> 1feed33e

const Content: React.FC<ContentProps> = ({ isLeftExpanded, isRightExpanded }) => {
  const [init, setInit] = useState<boolean>(false);
  const [openConnection, setOpenConnection] = useState<boolean>(false);
  const [openGraphView, setOpenGraphView] = useState<boolean>(false);
  const [inspectedName, setInspectedName] = useState<string>('');
  const [connectionStatus, setConnectionStatus] = useState<boolean>(false);
<<<<<<< HEAD
  const { setUserCredentials, userCredentials, driver, setDriver } = useCredentials();
=======
  const { setUserCredentials, userCredentials } = useCredentials();
  const [showConfirmationModal, setshowConfirmationModal] = useState<boolean>(false);
  const [extractLoading, setextractLoading] = useState<boolean>(false);

>>>>>>> 1feed33e
  const {
    filesData,
    setFilesData,
    setModel,
    model,
    selectedNodes,
    selectedRels,
    selectedRows,
    setSelectedNodes,
<<<<<<< HEAD
=======
    setRowSelection,
>>>>>>> 1feed33e
    setSelectedRels,
  } = useFileContext();
  const [viewPoint, setViewPoint] = useState<'tableView' | 'showGraphView' | 'chatInfoView'>('tableView');
  const [showDeletePopUp, setshowDeletePopUp] = useState<boolean>(false);
  const [deleteLoading, setdeleteLoading] = useState<boolean>(false);
  const [searchParams] = useSearchParams();
  const [alertDetails, setalertDetails] = useState<alertStateType>({
    showAlert: false,
    alertType: 'error',
    alertMessage: '',
  });
  const { updateStatusForLargeFiles } = useServerSideEvent(
    (inMinutes, time, fileName) => {
      setalertDetails({
        showAlert: true,
        alertType: 'info',
        alertMessage: `${fileName} will take approx ${time} ${inMinutes ? 'Min' : 'Sec'}`,
      });
      localStorage.setItem('alertShown', JSON.stringify(true));
    },
    (fileName) => {
      setalertDetails({
        showAlert: true,
        alertType: 'error',
        alertMessage: `${fileName} Failed to process`,
      });
    }
  );

  useEffect(() => {
    if (!init && !searchParams.has('connectURL')) {
      let session = localStorage.getItem('neo4j.connection');
      if (session) {
        let neo4jConnection = JSON.parse(session);
        setUserCredentials({
          uri: neo4jConnection.uri,
          userName: neo4jConnection.user,
          password: neo4jConnection.password,
          database: neo4jConnection.database,
          port: neo4jConnection.uri.split(':')[2],
        });
      } else {
        setOpenConnection(true);
      }
      setInit(true);
    } else {
      setOpenConnection(true);
    }
  }, []);

  useEffect(() => {
    setFilesData((prevfiles) => {
      return prevfiles.map((curfile) => {
        return { ...curfile, model: curfile.status === 'New' ? model : curfile.model };
      });
    });
  }, [model]);

  const handleDropdownChange = (option: OptionType | null | void) => {
    if (option?.value) {
      setModel(option?.value);
    }
  };

  const extractData = async (uid: string, isselectedRows = false) => {
    if (!isselectedRows) {
      const fileItem = filesData.find((f) => f.id == uid);
      if (fileItem) {
<<<<<<< HEAD
=======
        setextractLoading(true);
>>>>>>> 1feed33e
        await extractHandler(fileItem, uid);
      }
    } else {
      const fileItem = selectedRows.find((f) => JSON.parse(f).id == uid);
      if (fileItem) {
<<<<<<< HEAD
=======
        setextractLoading(true);
>>>>>>> 1feed33e
        await extractHandler(JSON.parse(fileItem), uid);
      }
    }
  };

  const extractHandler = async (fileItem: CustomFile, uid: string) => {
    try {
      setFilesData((prevfiles) =>
        prevfiles.map((curfile) => {
          if (curfile.id === uid) {
            return {
              ...curfile,
              status: 'Processing',
            };
          }
          return curfile;
        })
      );
<<<<<<< HEAD

=======
      setRowSelection((prev) => {
        const copiedobj = { ...prev };
        for (const key in copiedobj) {
          if (JSON.parse(key).id == uid) {
            copiedobj[key] = false;
          }
        }
        return copiedobj;
      });
>>>>>>> 1feed33e
      if (fileItem.name != undefined && userCredentials != null) {
        const { name } = fileItem;
        triggerStatusUpdateAPI(
          name as string,
          userCredentials?.uri,
          userCredentials?.userName,
          userCredentials?.password,
          userCredentials?.database,
          updateStatusForLargeFiles
        );
      }

      const apiResponse = await extractAPI(
        fileItem.model,
        userCredentials as UserCredentials,
        fileItem.fileSource,
        fileItem.source_url,
        localStorage.getItem('accesskey'),
        localStorage.getItem('secretkey'),
        fileItem.name ?? '',
        fileItem.gcsBucket ?? '',
        fileItem.gcsBucketFolder ?? '',
        selectedNodes.map((l) => l.value),
        selectedRels.map((t) => t.value),
        fileItem.google_project_id,
<<<<<<< HEAD
        fileItem.language
=======
        fileItem.language,
        fileItem.access_token
>>>>>>> 1feed33e
      );

      if (apiResponse?.status === 'Failed') {
        let errorobj = { error: apiResponse.error, message: apiResponse.message, fileName: apiResponse.file_name };
        throw new Error(JSON.stringify(errorobj));
<<<<<<< HEAD
      } else if (fileItem.size != undefined && fileItem.size < 10000000) {
=======
      } else if (fileItem.total_pages != undefined && (fileItem.total_pages === 'N/A' || fileItem.total_pages < 20)) {
>>>>>>> 1feed33e
        setFilesData((prevfiles) => {
          return prevfiles.map((curfile) => {
            if (curfile.name == apiResponse?.data?.fileName) {
              const apiRes = apiResponse?.data;
              return {
                ...curfile,
                processing: apiRes?.processingTime?.toFixed(2),
                status: apiRes?.status,
                NodesCount: apiRes?.nodeCount,
                relationshipCount: apiRes?.relationshipCount,
                model: apiRes?.model,
              };
            }
            return curfile;
          });
        });
      }
    } catch (err: any) {
      const error = JSON.parse(err.message);
      if (Object.keys(error).includes('fileName')) {
        const { message } = error;
        const { fileName } = error;
        const errorMessage = error.message;
        setalertDetails({
          showAlert: true,
          alertType: 'error',
          alertMessage: message,
        });
        setFilesData((prevfiles) =>
          prevfiles.map((curfile) => {
            if (curfile.name == fileName) {
              return {
                ...curfile,
                status: 'Failed',
                errorMessage,
              };
            }
            return curfile;
          })
        );
      }
    }
  };

  const handleGenerateGraph = (allowLargeFiles: boolean, selectedFilesFromAllfiles: CustomFile[]) => {
    const data = [];
<<<<<<< HEAD
    if (selectedfileslength) {
=======
    if (selectedfileslength && allowLargeFiles) {
>>>>>>> 1feed33e
      for (let i = 0; i < selectedfileslength; i++) {
        const row = JSON.parse(selectedRows[i]);
        if (row.status === 'New') {
          data.push(extractData(row.id, true));
<<<<<<< HEAD
        }
      }
      Promise.allSettled(data).then(async (_) => {
        await updateGraphAPI(userCredentials as UserCredentials);
      });
    } else if (filesData.length > 0) {
      for (let i = 0; i < filesData.length; i++) {
        if (filesData[i]?.status === 'New') {
          data.push(extractData(filesData[i].id as string));
=======
>>>>>>> 1feed33e
        }
      }
      Promise.allSettled(data).then(async (_) => {
        setextractLoading(false);
        await updateGraphAPI(userCredentials as UserCredentials);
      });
    } else if (selectedFilesFromAllfiles.length && allowLargeFiles) {
      // @ts-ignore
      for (let i = 0; i < selectedFilesFromAllfiles.length; i++) {
        if (selectedFilesFromAllfiles[i]?.status === 'New') {
          data.push(extractData(selectedFilesFromAllfiles[i].id as string));
        }
      }
      Promise.allSettled(data).then(async (_) => {
        setextractLoading(false);
        await updateGraphAPI(userCredentials as UserCredentials);
      });
    }
  };

  const handleClose = () => {
    setalertDetails({
      showAlert: false,
      alertType: 'info',
      alertMessage: '',
    });
  };

  const handleOpenGraphClick = () => {
    const bloomUrl = process.env.BLOOM_URL;
    const uriCoded = userCredentials?.uri.replace(/:\d+$/, '');
    const connectURL = `${uriCoded?.split('//')[0]}//${userCredentials?.userName}@${uriCoded?.split('//')[1]}:${
      userCredentials?.port ?? '7687'
    }`;
    const encodedURL = encodeURIComponent(connectURL);
    const replacedUrl = bloomUrl?.replace('{CONNECT_URL}', encodedURL);
    window.open(replacedUrl, '_blank');
  };

  const classNameCheck =
    isLeftExpanded && isRightExpanded
      ? 'contentWithExpansion'
      : isRightExpanded
      ? 'contentWithChatBot'
      : !isLeftExpanded && !isRightExpanded
      ? 'w-[calc(100%-128px)]'
      : 'contentWithDropzoneExpansion';

  const handleGraphView = () => {
    setOpenGraphView(true);
    setViewPoint('showGraphView');
  };

  const disconnect = () => {
    setConnectionStatus(false);
    localStorage.removeItem('password');
    setUserCredentials({ uri: '', password: '', userName: '', database: '' });
    setSelectedNodes([]);
    setSelectedRels([]);
  };

  const selectedfileslength = useMemo(() => selectedRows.length, [selectedRows]);

  const newFilecheck = useMemo(() => selectedRows.filter((f) => JSON.parse(f).status === 'New').length, [selectedRows]);

  const completedfileNo = useMemo(
    () => selectedRows.filter((f) => JSON.parse(f).status === 'Completed').length,
    [selectedRows]
  );

  const dropdowncheck = useMemo(() => !filesData.some((f) => f.status === 'New'), [filesData]);

  const disableCheck = useMemo(
    () => (!selectedfileslength ? dropdowncheck : !newFilecheck),
    [selectedfileslength, filesData, newFilecheck]
  );

  const showGraphCheck = useMemo(
    () => (selectedfileslength ? completedfileNo === 0 : true),
    [selectedfileslength, completedfileNo]
  );

<<<<<<< HEAD
  const deleteFileClickHandler: React.MouseEventHandler<HTMLButtonElement> = () => {
    setshowDeletePopUp(true);
  };
=======
  const filesForProcessing = useMemo(() => {
    let newstatusfiles: CustomFile[] = [];
    if (selectedRows.length) {
      selectedRows.forEach((f) => {
        const parsedFile: CustomFile = JSON.parse(f);
        if (parsedFile.status === 'New') {
          newstatusfiles.push(parsedFile);
        }
      });
    } else if (filesData.length) {
      newstatusfiles = filesData.filter((f) => f.status === 'New');
    }
    return newstatusfiles;
  }, [filesData, selectedRows]);
>>>>>>> 1feed33e

  const handleDeleteFiles = async (deleteEntities: boolean) => {
    try {
      setdeleteLoading(true);
      const response = await deleteAPI(userCredentials as UserCredentials, selectedRows, deleteEntities);
      setRowSelection({});
      setdeleteLoading(false);
      if (response.data.status == 'Success') {
        setalertDetails({
          showAlert: true,
          alertMessage: response.data.message,
          alertType: 'success',
        });
        const filenames = selectedRows.map((str) => JSON.parse(str).name);
        filenames.forEach((name) => {
          setFilesData((prev) => prev.filter((f) => f.name != name));
        });
      } else {
        let errorobj = { error: response.data.error, message: response.data.message };
        throw new Error(JSON.stringify(errorobj));
      }
      setshowDeletePopUp(false);
    } catch (err) {
      if (err instanceof Error) {
        const error = JSON.parse(err.message);
        const { message } = error;
        setalertDetails({
          showAlert: true,
          alertType: 'error',
          alertMessage: message,
        });
        console.log(err);
      }
    }
    setshowDeletePopUp(false);
  };
  useEffect(() => {
    const connection = localStorage.getItem('neo4j.connection');
    if (connection != null) {
      (async () => {
        const parsedData = JSON.parse(connection);
        console.log(parsedData.uri);
        const response = await connectAPI(parsedData.uri, parsedData.user, parsedData.password, parsedData.database);
        if (response?.data?.status === 'Success') {
          setConnectionStatus(true);
          setOpenConnection(false);
        } else {
          setOpenConnection(true);
          setConnectionStatus(false);
        }
      })();
    }
  }, []);

  return (
    <>
      {alertDetails.showAlert && (
        <CustomAlert
          severity={alertDetails.alertType}
          open={alertDetails.showAlert}
          handleClose={handleClose}
          alertMessage={alertDetails.alertMessage}
        />
      )}
      {showConfirmationModal && filesForProcessing.length && (
        <ConfirmationDialog
          open={showConfirmationModal}
          largeFiles={filesForProcessing}
          extractHandler={handleGenerateGraph}
          onClose={() => setshowConfirmationModal(false)}
          loading={extractLoading}
        ></ConfirmationDialog>
      )}
      {showDeletePopUp && (
        <DeletePopUp
          open={showDeletePopUp}
          no_of_files={selectedfileslength}
          deleteHandler={(delentities: boolean) => handleDeleteFiles(delentities)}
          deleteCloseHandler={() => setshowDeletePopUp(false)}
          loading={deleteLoading}
        ></DeletePopUp>
      )}
      <div className={`n-bg-palette-neutral-bg-default ${classNameCheck}`}>
        <Flex className='w-full' alignItems='center' justifyContent='space-between' flexDirection='row'>
          <ConnectionModal
            open={openConnection}
            setOpenConnection={setOpenConnection}
            setConnectionStatus={setConnectionStatus}
          />
          <div className='connectionstatus__container'>
            <span className='h6 px-1'>Neo4j connection</span>
            <Typography variant='body-medium'>
              {!connectionStatus ? <StatusIndicator type='danger' /> : <StatusIndicator type='success' />}
              {connectionStatus ? (
                <span className='n-body-small'>{userCredentials?.uri}</span>
              ) : (
                <span className='n-body-small'>Not Connected</span>
              )}
            </Typography>
          </div>

          {!connectionStatus ? (
            <Button className='mr-2.5' onClick={() => setOpenConnection(true)}>
              {buttonCaptions.connectToNeo4j}
            </Button>
          ) : (
            <Button className='mr-2.5' onClick={disconnect}>
              {buttonCaptions.disconnect}
            </Button>
          )}
        </Flex>
        <FileTable
          isExpanded={isLeftExpanded && isRightExpanded}
          connectionStatus={connectionStatus}
          setConnectionStatus={setConnectionStatus}
          onInspect={(name) => {
            setInspectedName(name);
            setOpenGraphView(true);
            setViewPoint('tableView');
          }}
        ></FileTable>
        <Flex
          className={`${
            !isLeftExpanded && !isRightExpanded ? 'w-[calc(100%-128px)]' : 'w-full'
          } p-2.5 absolute bottom-4 mt-1.5 self-start`}
          justifyContent='space-between'
          flexDirection='row'
        >
          <LlmDropdown onSelect={handleDropdownChange} isDisabled={dropdowncheck} />
          <Flex flexDirection='row' gap='4' className='self-end'>
<<<<<<< HEAD
            <Button disabled={disableCheck} onClick={handleGenerateGraph} className='mr-0.5'>
              Generate Graph {selectedfileslength && !disableCheck && newFilecheck ? `(${newFilecheck})` : ''}
            </Button>
            <Button
              title='only completed files will be processed for graph visualization'
              disabled={showGraphCheck}
=======
            <ButtonWithToolTip
              text={tooltips.generateGraph}
              placement='top'
              label='generate graph'
              onClick={() => {
                if (selectedRows.length) {
                  let selectedLargeFiles: CustomFile[] = [];
                  selectedRows.forEach((f) => {
                    const parsedData: CustomFile = JSON.parse(f);
                    if (parsedData.fileSource === 'local file') {
                      if (
                        typeof parsedData.total_pages === 'number' &&
                        parsedData.status === 'New' &&
                        parsedData.total_pages > 20
                      ) {
                        selectedLargeFiles.push(parsedData);
                      }
                    } else if (parsedData.fileSource === 's3 bucket' || parsedData.fileSource === 'gcs bucket') {
                      // @ts-ignore
                      if (parsedData.size > chunkSize) {
                        selectedLargeFiles.push(parsedData);
                      }
                    }
                  });
                  // @ts-ignore
                  if (selectedLargeFiles.length) {
                    setshowConfirmationModal(true);
                    handleGenerateGraph(false, []);
                  } else {
                    handleGenerateGraph(true, filesData);
                  }
                } else if (filesData.length) {
                  const largefiles = filesData.filter((f) => {
                    if (f.fileSource === 'local file') {
                      if (typeof f.total_pages === 'number' && f.status === 'New' && f.total_pages > 20) {
                        return true;
                      }
                    } else if (f.fileSource === 's3 bucket' || f.fileSource === 'gcs bucket') {
                      // @ts-ignore
                      if (f.size > chunkSize) {
                        return true;
                      }
                    }
                    return false;
                  });
                  const selectAllNewFiles = filesData.filter((f) => f.status === 'New');
                  const stringified = selectAllNewFiles.reduce((accu, f) => {
                    const key = JSON.stringify(f);
                    // @ts-ignore
                    accu[key] = true;
                    return accu;
                  }, {});
                  setRowSelection(stringified);
                  if (largefiles.length) {
                    setshowConfirmationModal(true);
                    handleGenerateGraph(false, []);
                  } else {
                    handleGenerateGraph(true, filesData);
                  }
                }
              }}
              disabled={disableCheck}
              className='mr-0.5'
            >
              {buttonCaptions.generateGraph}{' '}
              {selectedfileslength && !disableCheck && newFilecheck ? `(${newFilecheck})` : ''}
            </ButtonWithToolTip>
            <ButtonWithToolTip
              text={tooltips.showGraph}
              placement='top'
>>>>>>> 1feed33e
              onClick={handleGraphView}
              disabled={showGraphCheck}
              className='mr-0.5'
              label='show graph'
            >
<<<<<<< HEAD
              Show Graph {selectedfileslength && completedfileNo ? `(${completedfileNo})` : ''}
            </Button>
            <Button
=======
              {buttonCaptions.showPreviewGraph} {selectedfileslength && completedfileNo ? `(${completedfileNo})` : ''}
            </ButtonWithToolTip>
            <ButtonWithToolTip
              text={tooltips.bloomGraph}
              placement='top'
>>>>>>> 1feed33e
              onClick={handleOpenGraphClick}
              disabled={!filesData.some((f) => f?.status === 'Completed')}
              className='ml-0.5'
              label='Open Graph with Bloom'
            >
              {buttonCaptions.exploreGraphWithBloom}
            </ButtonWithToolTip>
            <ButtonWithToolTip
              text={
                !selectedfileslength ? tooltips.deleteFile : `${selectedfileslength} ${tooltips.deleteSelectedFiles}`
              }
              placement='top'
              onClick={() => setshowDeletePopUp(true)}
              disabled={!selectedfileslength}
              className='ml-0.5'
              label='Delete Files'
            >
<<<<<<< HEAD
              Delete Files {selectedfileslength > 0 && `(${selectedfileslength})`}
            </Button>
            <Button
              onClick={() => {
                openChatBot();
              }}
            >
              Q&A Chat
            </Button>
=======
              {buttonCaptions.deleteFiles}
              {selectedfileslength > 0 && `(${selectedfileslength})`}
            </ButtonWithToolTip>
>>>>>>> 1feed33e
          </Flex>
        </Flex>
      </div>
      <GraphViewModal
        inspectedName={inspectedName}
        open={openGraphView}
        setGraphViewOpen={setOpenGraphView}
        viewPoint={viewPoint}
      />
    </>
  );
};

export default Content;<|MERGE_RESOLUTION|>--- conflicted
+++ resolved
@@ -15,13 +15,10 @@
 import { triggerStatusUpdateAPI } from '../services/ServerSideStatusUpdateAPI';
 import useServerSideEvent from '../hooks/useSse';
 import { useSearchParams } from 'react-router-dom';
-<<<<<<< HEAD
-=======
 import ConfirmationDialog from './ConfirmationDialog';
 import { buttonCaptions, chunkSize, tooltips } from '../utils/Constants';
 import ButtonWithToolTip from './ButtonWithToolTip';
 import connectAPI from '../services/ConnectAPI';
->>>>>>> 1feed33e
 
 const Content: React.FC<ContentProps> = ({ isLeftExpanded, isRightExpanded }) => {
   const [init, setInit] = useState<boolean>(false);
@@ -29,14 +26,10 @@
   const [openGraphView, setOpenGraphView] = useState<boolean>(false);
   const [inspectedName, setInspectedName] = useState<string>('');
   const [connectionStatus, setConnectionStatus] = useState<boolean>(false);
-<<<<<<< HEAD
-  const { setUserCredentials, userCredentials, driver, setDriver } = useCredentials();
-=======
   const { setUserCredentials, userCredentials } = useCredentials();
   const [showConfirmationModal, setshowConfirmationModal] = useState<boolean>(false);
   const [extractLoading, setextractLoading] = useState<boolean>(false);
 
->>>>>>> 1feed33e
   const {
     filesData,
     setFilesData,
@@ -46,10 +39,7 @@
     selectedRels,
     selectedRows,
     setSelectedNodes,
-<<<<<<< HEAD
-=======
     setRowSelection,
->>>>>>> 1feed33e
     setSelectedRels,
   } = useFileContext();
   const [viewPoint, setViewPoint] = useState<'tableView' | 'showGraphView' | 'chatInfoView'>('tableView');
@@ -118,19 +108,13 @@
     if (!isselectedRows) {
       const fileItem = filesData.find((f) => f.id == uid);
       if (fileItem) {
-<<<<<<< HEAD
-=======
         setextractLoading(true);
->>>>>>> 1feed33e
         await extractHandler(fileItem, uid);
       }
     } else {
       const fileItem = selectedRows.find((f) => JSON.parse(f).id == uid);
       if (fileItem) {
-<<<<<<< HEAD
-=======
         setextractLoading(true);
->>>>>>> 1feed33e
         await extractHandler(JSON.parse(fileItem), uid);
       }
     }
@@ -149,9 +133,6 @@
           return curfile;
         })
       );
-<<<<<<< HEAD
-
-=======
       setRowSelection((prev) => {
         const copiedobj = { ...prev };
         for (const key in copiedobj) {
@@ -161,7 +142,6 @@
         }
         return copiedobj;
       });
->>>>>>> 1feed33e
       if (fileItem.name != undefined && userCredentials != null) {
         const { name } = fileItem;
         triggerStatusUpdateAPI(
@@ -187,22 +167,14 @@
         selectedNodes.map((l) => l.value),
         selectedRels.map((t) => t.value),
         fileItem.google_project_id,
-<<<<<<< HEAD
-        fileItem.language
-=======
         fileItem.language,
         fileItem.access_token
->>>>>>> 1feed33e
       );
 
       if (apiResponse?.status === 'Failed') {
         let errorobj = { error: apiResponse.error, message: apiResponse.message, fileName: apiResponse.file_name };
         throw new Error(JSON.stringify(errorobj));
-<<<<<<< HEAD
-      } else if (fileItem.size != undefined && fileItem.size < 10000000) {
-=======
       } else if (fileItem.total_pages != undefined && (fileItem.total_pages === 'N/A' || fileItem.total_pages < 20)) {
->>>>>>> 1feed33e
         setFilesData((prevfiles) => {
           return prevfiles.map((curfile) => {
             if (curfile.name == apiResponse?.data?.fileName) {
@@ -249,27 +221,11 @@
 
   const handleGenerateGraph = (allowLargeFiles: boolean, selectedFilesFromAllfiles: CustomFile[]) => {
     const data = [];
-<<<<<<< HEAD
-    if (selectedfileslength) {
-=======
     if (selectedfileslength && allowLargeFiles) {
->>>>>>> 1feed33e
       for (let i = 0; i < selectedfileslength; i++) {
         const row = JSON.parse(selectedRows[i]);
         if (row.status === 'New') {
           data.push(extractData(row.id, true));
-<<<<<<< HEAD
-        }
-      }
-      Promise.allSettled(data).then(async (_) => {
-        await updateGraphAPI(userCredentials as UserCredentials);
-      });
-    } else if (filesData.length > 0) {
-      for (let i = 0; i < filesData.length; i++) {
-        if (filesData[i]?.status === 'New') {
-          data.push(extractData(filesData[i].id as string));
-=======
->>>>>>> 1feed33e
         }
       }
       Promise.allSettled(data).then(async (_) => {
@@ -352,11 +308,6 @@
     [selectedfileslength, completedfileNo]
   );
 
-<<<<<<< HEAD
-  const deleteFileClickHandler: React.MouseEventHandler<HTMLButtonElement> = () => {
-    setshowDeletePopUp(true);
-  };
-=======
   const filesForProcessing = useMemo(() => {
     let newstatusfiles: CustomFile[] = [];
     if (selectedRows.length) {
@@ -371,7 +322,6 @@
     }
     return newstatusfiles;
   }, [filesData, selectedRows]);
->>>>>>> 1feed33e
 
   const handleDeleteFiles = async (deleteEntities: boolean) => {
     try {
@@ -502,14 +452,6 @@
         >
           <LlmDropdown onSelect={handleDropdownChange} isDisabled={dropdowncheck} />
           <Flex flexDirection='row' gap='4' className='self-end'>
-<<<<<<< HEAD
-            <Button disabled={disableCheck} onClick={handleGenerateGraph} className='mr-0.5'>
-              Generate Graph {selectedfileslength && !disableCheck && newFilecheck ? `(${newFilecheck})` : ''}
-            </Button>
-            <Button
-              title='only completed files will be processed for graph visualization'
-              disabled={showGraphCheck}
-=======
             <ButtonWithToolTip
               text={tooltips.generateGraph}
               placement='top'
@@ -580,23 +522,16 @@
             <ButtonWithToolTip
               text={tooltips.showGraph}
               placement='top'
->>>>>>> 1feed33e
               onClick={handleGraphView}
               disabled={showGraphCheck}
               className='mr-0.5'
               label='show graph'
             >
-<<<<<<< HEAD
-              Show Graph {selectedfileslength && completedfileNo ? `(${completedfileNo})` : ''}
-            </Button>
-            <Button
-=======
               {buttonCaptions.showPreviewGraph} {selectedfileslength && completedfileNo ? `(${completedfileNo})` : ''}
             </ButtonWithToolTip>
             <ButtonWithToolTip
               text={tooltips.bloomGraph}
               placement='top'
->>>>>>> 1feed33e
               onClick={handleOpenGraphClick}
               disabled={!filesData.some((f) => f?.status === 'Completed')}
               className='ml-0.5'
@@ -614,21 +549,9 @@
               className='ml-0.5'
               label='Delete Files'
             >
-<<<<<<< HEAD
-              Delete Files {selectedfileslength > 0 && `(${selectedfileslength})`}
-            </Button>
-            <Button
-              onClick={() => {
-                openChatBot();
-              }}
-            >
-              Q&A Chat
-            </Button>
-=======
               {buttonCaptions.deleteFiles}
               {selectedfileslength > 0 && `(${selectedfileslength})`}
             </ButtonWithToolTip>
->>>>>>> 1feed33e
           </Flex>
         </Flex>
       </div>
