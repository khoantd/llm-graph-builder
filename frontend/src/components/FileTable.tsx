import {
  Checkbox,
  DataGrid,
  DataGridComponents,
  Flex,
  IconButton,
  ProgressBar,
  StatusIndicator,
  TextLink,
  Typography,
} from '@neo4j-ndl/react';
import { useEffect, useMemo, useState } from 'react';
import React from 'react';
import {
  useReactTable,
  getCoreRowModel,
  createColumnHelper,
  ColumnFiltersState,
  getFilteredRowModel,
  getPaginationRowModel,
  CellContext,
  Table,
  Row,
} from '@tanstack/react-table';
import { useFileContext } from '../context/UsersFiles';
import { getSourceNodes } from '../services/GetFiles';
import { v4 as uuidv4 } from 'uuid';
import { statusCheck } from '../utils/Utils';
import { SourceNode, CustomFile, FileTableProps, UserCredentials, statusupdate, alertStateType } from '../types';
import { useCredentials } from '../context/UserCredentials';
import { MagnifyingGlassCircleIconSolid } from '@neo4j-ndl/react/icons';
import CustomAlert from './Alert';
import CustomProgressBar from './CustomProgressBar';
import subscribe from '../services/PollingAPI';
import { triggerStatusUpdateAPI } from '../services/ServerSideStatusUpdateAPI';
import useServerSideEvent from '../hooks/useSse';
import { AxiosError } from 'axios';
import { XMarkIconOutline } from '@neo4j-ndl/react/icons';
import cancelAPI from '../services/CancelAPI';
<<<<<<< HEAD
=======
import IconButtonWithToolTip from './IconButtonToolTip';

>>>>>>> 1feed33e
const FileTable: React.FC<FileTableProps> = ({ isExpanded, connectionStatus, setConnectionStatus, onInspect }) => {
  const { filesData, setFilesData, model, rowSelection, setRowSelection, setSelectedRows } = useFileContext();
  const { userCredentials } = useCredentials();
  const columnHelper = createColumnHelper<CustomFile>();
  const [columnFilters, setColumnFilters] = useState<ColumnFiltersState>([]);
  const [isLoading, setIsLoading] = useState<boolean>(false);
  const [currentOuterHeight, setcurrentOuterHeight] = useState<number>(window.outerHeight);
  const [alertDetails, setalertDetails] = useState<alertStateType>({
    showAlert: false,
    alertType: 'error',
    alertMessage: '',
  });
  const { updateStatusForLargeFiles } = useServerSideEvent(
    (inMinutes, time, fileName) => {
      setalertDetails({
        showAlert: true,
        alertType: 'info',
        alertMessage: `${fileName} will take approx ${time} ${inMinutes ? 'Min' : 'Sec'}`,
      });
      localStorage.setItem('alertShown', JSON.stringify(true));
    },
    (fileName) => {
      setalertDetails({
        showAlert: true,
        alertType: 'error',
        alertMessage: `${fileName} Failed to process`,
      });
    }
  );

  const columns = useMemo(
    () => [
      {
        id: 'select',
        header: ({ table }: { table: Table<CustomFile> }) => {
          const processingcheck = table
            .getRowModel()
            .rows.map((i) => i.original.status)
            .includes('Processing');
          return (
            <Checkbox
              aria-label='header-checkbox'
              checked={table.getIsAllRowsSelected()}
              onChange={table.getToggleAllRowsSelectedHandler()}
              disabled={processingcheck}
              title={
                processingcheck
                  ? `Files are still processing please select individual checkbox for deletion`
                  : 'select all rows for deletion'
              }
            />
          );
        },
        cell: ({ row }: { row: Row<CustomFile> }) => {
          const checkedCase =
            row.getIsSelected() && row.original.status != 'Uploading' && row.original.status != 'Processing';
          return (
            <div className='px-1'>
              <Checkbox
                aria-label='row-checkbox'
                checked={checkedCase}
                disabled={
                  !row.getCanSelect() || row.original.status === 'Uploading' || row.original.status === 'Processing'
                }
                onChange={row.getToggleSelectedHandler()}
                title='select row for deletion'
              />
            </div>
          );
        },
        size: 80,
      },
      columnHelper.accessor((row) => row.name, {
        id: 'name',
        cell: (info) => {
          return (
            <div className='textellipsis'>
              <span
                title={
                  info.row.original?.fileSource === 's3 bucket'
                    ? info.row.original?.source_url
                    : info.row.original?.fileSource === 'youtube'
                    ? info.row.original?.source_url
                    : info.getValue()
                }
              >
                {info.getValue()}
              </span>
            </div>
          );
        },
        header: () => <span>Name</span>,
        footer: (info) => info.column.id,
      }),
      columnHelper.accessor((row) => row.status, {
        id: 'status',
        cell: (info) => {
          if (info.getValue() != 'Processing') {
            return (
              <div
                className='cellClass'
                title={info.row.original?.status === 'Failed' ? info.row.original?.errorMessage : ''}
              >
                <StatusIndicator type={statusCheck(info.getValue())} />
                {info.getValue()}
              </div>
            );
          } else if (info.getValue() === 'Processing' && info.row.original.processingProgress === undefined) {
            return (
              <div className='cellClass'>
                <StatusIndicator type={statusCheck(info.getValue())} />
                <i>Processing</i>
                <div className='mx-1'>
                  <IconButton
                    size='medium'
                    title='cancel the processing job'
                    aria-label='cancel job button'
                    clean
                    disabled={info.row.original.processingStatus}
                    onClick={() => {
                      cancelHandler(
                        info.row.original.name as string,
                        info.row.original.id as string,
                        info.row.original.fileSource as string
                      );
                    }}
                  >
                    <XMarkIconOutline />
                  </IconButton>
                </div>
              </div>
            );
          } else if (
            info.getValue() === 'Processing' &&
            info.row.original.processingProgress != undefined &&
            info.row.original.processingProgress < 100
          ) {
            return (
              <div className='cellClass'>
                <ProgressBar
                  heading='Processing '
                  size='small'
                  value={info.row.original.processingProgress}
                ></ProgressBar>
                <div className='mx-1'>
                  <IconButton
                    size='medium'
                    title='cancel the processing job'
                    aria-label='cancel job button'
                    clean
                    disabled={info.row.original.processingStatus}
                    onClick={() => {
                      cancelHandler(
                        info.row.original.name as string,
                        info.row.original.id as string,
                        info.row.original.fileSource as string
                      );
                    }}
                  >
                    <XMarkIconOutline />
                  </IconButton>
                </div>
              </div>
            );
          }
        },
        header: () => <span>Status</span>,
        footer: (info) => info.column.id,
        filterFn: 'statusFilter' as any,
        size: 200,
      }),
      columnHelper.accessor((row) => row.uploadprogess, {
        id: 'uploadprogess',
        cell: (info: CellContext<CustomFile, string>) => {
          if (parseInt(info.getValue()) === 100 || info.row.original?.status === 'New') {
            return (
              <Typography variant='body-medium'>
                <StatusIndicator type='success' />
                Uploaded
              </Typography>
            );
          } else if (info.row.original?.status === 'Uploading') {
            return <CustomProgressBar value={parseInt(info?.getValue())}></CustomProgressBar>;
          } else if (info.row.original?.status === 'Failed') {
            return (
              <Typography variant='body-medium'>
                <StatusIndicator type='danger' />
                NA
              </Typography>
            );
          }
          return (
            <Typography variant='body-medium'>
              <StatusIndicator type='success' />
              Uploaded
            </Typography>
          );
        },
        header: () => <span>Upload Status</span>,
        footer: (info) => info.column.id,
      }),
      columnHelper.accessor((row) => row.size, {
        id: 'fileSize',
        cell: (info: CellContext<CustomFile, string>) => <i>{(parseInt(info?.getValue()) / 1000)?.toFixed(2)}</i>,
        header: () => <span>Size (KB)</span>,
        footer: (info) => info.column.id,
      }),
      columnHelper.accessor((row) => row, {
        id: 'source',
        cell: (info) => {
          if (info.row.original.fileSource === 'youtube' || info.row.original.fileSource === 'Wikipedia') {
            return (
              <Flex>
                <span>
                  <TextLink externalLink href={info.row.original.source_url}>
                    {info.row.original.fileSource}
                  </TextLink>{' '}
                  /
                </span>
                <Typography variant='body-medium'>{info.row.original.type}</Typography>
              </Flex>
            );
          }
          return (
            <div>
              <span>{info.row.original.fileSource} / </span>
              <span>{info.row.original.type}</span>
            </div>
          );
        },
        header: () => <span>Source/Type</span>,
        footer: (info) => info.column.id,
      }),
      columnHelper.accessor((row) => row.model, {
        id: 'model',
        cell: (info) => <i>{info.getValue()}</i>,
        header: () => <span>Model</span>,
        footer: (info) => info.column.id,
      }),
      columnHelper.accessor((row) => row.NodesCount, {
        id: 'NodesCount',
        cell: (info) => <i>{info.getValue()}</i>,
        header: () => <span>Nodes</span>,
        footer: (info) => info.column.id,
      }),
      columnHelper.accessor((row) => row.relationshipCount, {
        id: 'relationshipCount',
        cell: (info) => <i>{info.getValue()}</i>,
        header: () => <span>Relations</span>,
        footer: (info) => info.column.id,
      }),
      columnHelper.accessor((row) => row.total_pages, {
        id: 'Total pages',
        cell: (info) => <i>{info.getValue()}</i>,
        header: () => <span>Total pages</span>,
        footer: (info) => info.column.id,
      }),
      columnHelper.accessor((row) => row.status, {
        id: 'inspect',
        cell: (info) => (
          <>
            <IconButtonWithToolTip
              placement='right'
              text='Graph'
              size='large'
<<<<<<< HEAD
=======
              label='Graph view'
>>>>>>> 1feed33e
              disabled={!(info.getValue() === 'Completed' || info.getValue() == 'Cancelled')}
              clean
              onClick={() => onInspect(info?.row?.original?.name as string)}
            >
              <MagnifyingGlassCircleIconSolid />
            </IconButtonWithToolTip>
          </>
        ),
        header: () => <span>View</span>,
        footer: (info) => info.column.id,
      }),
    ],
    []
  );

  useEffect(() => {
    const fetchFiles = async () => {
      try {
        setIsLoading(true);
        const res = await getSourceNodes(userCredentials as UserCredentials);
        if (!res.data) {
          throw new Error('Please check backend connection');
        }
        if (res.data.status !== 'Failed') {
          const prefiles: CustomFile[] = [];
          if (res.data.data.length) {
            res.data.data.forEach((item: SourceNode) => {
              if (item.fileName != undefined && item.fileName.length) {
                prefiles.push({
                  name: item.fileName,
                  size: item.fileSize ?? 0,
                  type: item.fileType?.includes('.')
                    ? item?.fileType?.substring(1).toUpperCase()
                    : item?.fileType.toUpperCase() ?? 'None',
                  NodesCount: item?.nodeCount ?? 0,
                  processing: item?.processingTime ?? 'None',
                  relationshipCount: item?.relationshipCount ?? 0,
                  status:
                    item.fileSource === 's3 bucket' && localStorage.getItem('accesskey') === item?.awsAccessKeyId
                      ? item.status
                      : item.fileSource === 'local file'
                      ? item.status
                      : item.status === 'Completed' || item.status === 'Failed'
                      ? item.status
                      : item.fileSource == 'Wikipedia' ||
                        item.fileSource == 'youtube' ||
                        item.fileSource == 'gcs bucket'
                      ? item.status
                      : 'N/A',
                  model: item?.model ?? model,
                  id: uuidv4(),
                  source_url: item.url != 'None' && item?.url != '' ? item.url : '',
                  fileSource: item.fileSource ?? 'None',
                  gcsBucket: item?.gcsBucket,
                  gcsBucketFolder: item?.gcsBucketFolder,
                  errorMessage: item?.errorMessage,
                  uploadprogess: item?.uploadprogress ?? 0,
                  google_project_id: item?.gcsProjectId,
                  language: item.language ?? '',
                  processingProgress:
<<<<<<< HEAD
                    item.processed_chunk != undefined && item.total_chunks != undefined
                      ? Math.floor((item.processed_chunk / item.total_chunks) * 100)
                      : undefined,
=======
                    item.processed_chunk != undefined &&
                    item.total_chunks != undefined &&
                    !isNaN(Math.floor((item.processed_chunk / item.total_chunks) * 100))
                      ? Math.floor((item.processed_chunk / item.total_chunks) * 100)
                      : undefined,
                  total_pages: item.total_pages ?? 0,
                  access_token: item.access_token ?? '',
>>>>>>> 1feed33e
                });
              }
            });
          }
          setIsLoading(false);
          setFilesData(prefiles);
          res.data.data.forEach((item) => {
            if (
              item.status === 'Processing' &&
              item.fileName != undefined &&
              userCredentials &&
              userCredentials.database &&
              item.total_pages
            ) {
              if (item?.total_pages < 20) {
                subscribe(
                  item.fileName,
                  userCredentials?.uri,
                  userCredentials?.userName,
                  userCredentials?.database,
                  userCredentials?.password,
                  updatestatus,
                  updateProgress
                ).catch((error: AxiosError) => {
                  // @ts-ignore
                  const errorfile = decodeURI(error.config.url.split('?')[0].split('/').at(-1));
                  setFilesData((prevfiles) => {
                    return prevfiles.map((curfile) => {
                      if (curfile.name == errorfile) {
                        return {
                          ...curfile,
                          status: 'Failed',
                        };
                      }
                      return curfile;
                    });
                  });
                });
              } else {
                triggerStatusUpdateAPI(
                  item.fileName,
                  userCredentials.uri,
                  userCredentials.userName,
                  userCredentials.password,
                  userCredentials.database,
                  updateStatusForLargeFiles
                );
              }
            }
          });
        } else {
          throw new Error(res?.data?.error);
        }
        setIsLoading(false);
      } catch (error: any) {
        setalertDetails({
          showAlert: true,
          alertType: 'error',
          alertMessage: error.message,
        });
        setIsLoading(false);
        setConnectionStatus(false);
        setFilesData([]);
      }
    };
    if (connectionStatus) {
      fetchFiles();
    } else {
      setFilesData([]);
    }
  }, [connectionStatus, userCredentials]);
  const cancelHandler = async (fileName: string, id: string, fileSource: string) => {
    setFilesData((prevfiles) =>
      prevfiles.map((curfile) => {
        if (curfile.id === id) {
          return {
            ...curfile,
            processingStatus: true,
          };
        }
        return curfile;
      })
    );
    try {
      const res = await cancelAPI([fileName], [fileSource]);
      if (res.data.status === 'Success') {
        setFilesData((prevfiles) =>
          prevfiles.map((curfile) => {
            if (curfile.id === id) {
              return {
                ...curfile,
                status: 'Cancelled',
                processingStatus: false,
              };
            }
            return curfile;
          })
        );
      } else {
        let errorobj = { error: res.data.error, message: res.data.message, fileName };
        throw new Error(JSON.stringify(errorobj));
      }
    } catch (err) {
      setFilesData((prevfiles) =>
        prevfiles.map((curfile) => {
          if (curfile.id === id) {
            return {
              ...curfile,
              processingStatus: false,
            };
          }
          return curfile;
        })
      );
      if (err instanceof Error) {
        const error = JSON.parse(err.message);
        if (Object.keys(error).includes('fileName')) {
          const { message } = error;
          setalertDetails({
            showAlert: true,
            alertType: 'error',
            alertMessage: message,
          });
        }
      }
    }
  };

  function updatestatus(i: statusupdate) {
    const { file_name } = i;
    const {
      fileName,
      nodeCount = 0,
      relationshipCount = 0,
      processingTime = 0,
      model,
      status,
      processed_chunk = 0,
      total_chunks,
    } = file_name;
    if (fileName && total_chunks) {
      setFilesData((prevfiles) =>
        prevfiles.map((curfile) => {
          if (curfile.name == fileName) {
            return {
              ...curfile,
              status: status,
              NodesCount: nodeCount,
              relationshipCount: relationshipCount,
              model: model,
              processing: processingTime?.toFixed(2),
              processingProgress: Math.floor((processed_chunk / total_chunks) * 100),
            };
          }
          return curfile;
        })
      );
    }
  }
  function updateProgress(i: statusupdate) {
    const { file_name } = i;
    const { fileName, nodeCount = 0, relationshipCount = 0, status, processed_chunk = 0, total_chunks } = file_name;
    if (fileName && total_chunks) {
<<<<<<< HEAD
      console.log({ processed_chunk, total_chunks, percentage: Math.floor((processed_chunk / total_chunks) * 100) });
=======
>>>>>>> 1feed33e
      setFilesData((prevfiles) =>
        prevfiles.map((curfile) => {
          if (curfile.name == fileName) {
            return {
              ...curfile,
              status: status,
              NodesCount: nodeCount,
              relationshipCount: relationshipCount,
              processingProgress: Math.floor((processed_chunk / total_chunks) * 100),
            };
          }
          return curfile;
        })
      );
    }
  }

  const pageSizeCalculation = Math.floor((currentOuterHeight - 402) / 45);

  const table = useReactTable({
    data: filesData,
    columns,
    getCoreRowModel: getCoreRowModel(),
    getFilteredRowModel: getFilteredRowModel(),
    getPaginationRowModel: getPaginationRowModel(),
    onColumnFiltersChange: setColumnFilters,
    initialState: {
      pagination: {
        pageSize: pageSizeCalculation < 0 ? 9 : pageSizeCalculation,
      },
    },
    state: {
      columnFilters,
      rowSelection,
    },
    onRowSelectionChange: setRowSelection,
    filterFns: {
      statusFilter: (row, columnId, filterValue) => {
        return filterValue ? row.original[columnId] === 'New' : row.original[columnId];
      },
    },
    enableGlobalFilter: false,
    autoResetPageIndex: false,
    enableRowSelection: true,
    enableMultiRowSelection: true,
    getRowId: (row) => JSON.stringify({ ...row }),
  });

  useEffect(() => {
    const listener = (e: any) => {
      setcurrentOuterHeight(e.currentTarget.outerHeight);
      table.setPageSize(Math.floor((e.currentTarget.outerHeight - 402) / 45));
    };
    window.addEventListener('resize', listener);
    return () => {
      window.removeEventListener('resize', listener);
    };
  }, []);

  const handleChange = (e: React.ChangeEvent<HTMLInputElement>) => {
    table.getColumn('status')?.setFilterValue(e.target.checked);
  };
  const classNameCheck = isExpanded ? 'fileTableWithExpansion' : `filetable`;
  const handleClose = () => {
    setalertDetails((prev) => ({ ...prev, showAlert: false }));
    localStorage.setItem('alertShown', JSON.stringify(true));
  };
  useEffect(() => {
    setSelectedRows(table.getSelectedRowModel().rows.map((i) => i.id));
  }, [table.getSelectedRowModel()]);
  return (
    <>
      {alertDetails.showAlert && (
        <CustomAlert
          open={alertDetails.showAlert}
          handleClose={handleClose}
          severity={alertDetails.alertType}
          alertMessage={alertDetails.alertMessage}
        />
      )}
      {filesData ? (
        <>
          <div className='flex items-center p-5 self-start gap-2'>
            <input type='checkbox' onChange={handleChange} />
            <label>Show files with status New </label>
          </div>
          <div className={`${isExpanded ? 'w-[calc(100%-64px)]' : 'mx-auto w-[calc(100%-100px)]'}`}>
            <DataGrid
              isResizable={true}
              tableInstance={table}
              styling={{
                borderStyle: 'all-sides',
                zebraStriping: true,
                headerStyle: 'clean',
              }}
              isLoading={isLoading}
              rootProps={{
                className: classNameCheck,
              }}
              components={{
                Body: (props) => <DataGridComponents.Body {...props} />,
                PaginationNumericButton: ({ isSelected, innerProps, ...restProps }) => {
                  return (
                    <DataGridComponents.PaginationNumericButton
                      {...restProps}
                      isSelected={isSelected}
                      innerProps={{
                        ...innerProps,
                        style: {
                          ...(isSelected && {
                            backgroundSize: '200% auto',
                            borderRadius: '10px',
                          }),
                        },
                      }}
                    />
                  );
                },
              }}
            />
          </div>
        </>
      ) : null}
    </>
  );
};

export default FileTable;<|MERGE_RESOLUTION|>--- conflicted
+++ resolved
@@ -37,11 +37,8 @@
 import { AxiosError } from 'axios';
 import { XMarkIconOutline } from '@neo4j-ndl/react/icons';
 import cancelAPI from '../services/CancelAPI';
-<<<<<<< HEAD
-=======
 import IconButtonWithToolTip from './IconButtonToolTip';
 
->>>>>>> 1feed33e
 const FileTable: React.FC<FileTableProps> = ({ isExpanded, connectionStatus, setConnectionStatus, onInspect }) => {
   const { filesData, setFilesData, model, rowSelection, setRowSelection, setSelectedRows } = useFileContext();
   const { userCredentials } = useCredentials();
@@ -307,10 +304,7 @@
               placement='right'
               text='Graph'
               size='large'
-<<<<<<< HEAD
-=======
               label='Graph view'
->>>>>>> 1feed33e
               disabled={!(info.getValue() === 'Completed' || info.getValue() == 'Cancelled')}
               clean
               onClick={() => onInspect(info?.row?.original?.name as string)}
@@ -371,11 +365,6 @@
                   google_project_id: item?.gcsProjectId,
                   language: item.language ?? '',
                   processingProgress:
-<<<<<<< HEAD
-                    item.processed_chunk != undefined && item.total_chunks != undefined
-                      ? Math.floor((item.processed_chunk / item.total_chunks) * 100)
-                      : undefined,
-=======
                     item.processed_chunk != undefined &&
                     item.total_chunks != undefined &&
                     !isNaN(Math.floor((item.processed_chunk / item.total_chunks) * 100))
@@ -383,7 +372,6 @@
                       : undefined,
                   total_pages: item.total_pages ?? 0,
                   access_token: item.access_token ?? '',
->>>>>>> 1feed33e
                 });
               }
             });
@@ -547,10 +535,6 @@
     const { file_name } = i;
     const { fileName, nodeCount = 0, relationshipCount = 0, status, processed_chunk = 0, total_chunks } = file_name;
     if (fileName && total_chunks) {
-<<<<<<< HEAD
-      console.log({ processed_chunk, total_chunks, percentage: Math.floor((processed_chunk / total_chunks) * 100) });
-=======
->>>>>>> 1feed33e
       setFilesData((prevfiles) =>
         prevfiles.map((curfile) => {
           if (curfile.name == fileName) {
