--- conflicted
+++ resolved
@@ -1,16 +1,4 @@
-import {
-  Banner,
-  Checkbox,
-  Dialog,
-<<<<<<< HEAD
-=======
-  Flex,
->>>>>>> 7f84edf3
-  IconButton,
-  IconButtonArray,
-  LoadingSpinner,
-  TextInput,
-} from '@neo4j-ndl/react';
+import { Banner, Checkbox, Dialog, IconButton, IconButtonArray, LoadingSpinner, TextInput } from '@neo4j-ndl/react';
 import { useEffect, useRef, useState } from 'react';
 import { GraphType, GraphViewModalProps, Scheme, UserCredentials } from '../types';
 import { InteractiveNvlWrapper } from '@neo4j-nvl/react';
@@ -83,16 +71,16 @@
     graphType.length === 3
       ? queryMap.DocChunkEntities
       : graphType.includes('entities') && graphType.includes('chunks')
-        ? queryMap.ChunksEntities
-        : graphType.includes('entities') && graphType.includes('document')
-          ? queryMap.DocEntities
-          : graphType.includes('document') && graphType.includes('chunks')
-            ? queryMap.DocChunks
-            : graphType.includes('entities') && graphType.length === 1
-              ? queryMap.Entities
-              : graphType.includes('chunks') && graphType.length === 1
-                ? queryMap.Chunks
-                : queryMap.Document;
+      ? queryMap.ChunksEntities
+      : graphType.includes('entities') && graphType.includes('document')
+      ? queryMap.DocEntities
+      : graphType.includes('document') && graphType.includes('chunks')
+      ? queryMap.DocChunks
+      : graphType.includes('entities') && graphType.length === 1
+      ? queryMap.Entities
+      : graphType.includes('chunks') && graphType.length === 1
+      ? queryMap.Chunks
+      : queryMap.Document;
 
   // API Call to fetch the queried Data
   const fetchData = async () => {
