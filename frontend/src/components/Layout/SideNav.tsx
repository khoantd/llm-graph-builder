import React, { useEffect, useState } from 'react';
import { Dialog, SideNavigation, Tip } from '@neo4j-ndl/react';
import {
  ArrowRightIconOutline,
  ArrowLeftIconOutline,
  TrashIconOutline,
  ArrowsPointingOutIconOutline,
  ChatBubbleOvalLeftEllipsisIconOutline,
  CloudArrowUpIconSolid,
} from '@neo4j-ndl/react/icons';
import { SideNavProps } from '../../types';
import Chatbot from '../ChatBot/Chatbot';
import { createPortal } from 'react-dom';
import { useMessageContext } from '../../context/UserMessages';
import { getIsLoading } from '../../utils/Utils';
import ExpandedChatButtonContainer from '../ChatBot/ExpandedChatButtonContainer';
import { tooltips } from '../../utils/Constants';
import ChatModeToggle from '../ChatBot/ChatModeToggle';
<<<<<<< HEAD
=======
import { RiChatSettingsLine } from 'react-icons/ri';
import IconButtonWithToolTip from '../UI/IconButtonToolTip';
>>>>>>> 616eb085

const SideNav: React.FC<SideNavProps> = ({
  position,
  toggleDrawer,
  isExpanded,
  deleteOnClick,
  setShowDrawerChatbot,
  setIsRightExpanded,
  messages,
  clearHistoryData,
}) => {
  const [isChatModalOpen, setIsChatModalOpen] = useState(false);
  const [isFullScreen, setIsFullScreen] = useState(false);
  const { setMessages } = useMessageContext();
  const [chatModeAnchor, setchatModeAnchor] = useState<HTMLElement | null>(null);
  const [showChatMode, setshowChatMode] = useState<boolean>(false);
  const date = new Date();
  useEffect(() => {
    if (clearHistoryData) {
      setMessages([
        {
          datetime: `${date.toLocaleDateString()} ${date.toLocaleTimeString()}`,
          id: 2,
          message:
            ' Welcome to the Neo4j Knowledge Graph Chat. You can ask questions related to documents which have been completely processed.',
          user: 'chatbot',
        },
      ]);
    }
  }, [clearHistoryData]);

  const handleExpandClick = () => {
    setIsChatModalOpen(true);
    setIsFullScreen(true);
    if (setShowDrawerChatbot && setIsRightExpanded) {
      setShowDrawerChatbot(false);
      setIsRightExpanded(false);
    }
  };
  const handleShrinkClick = () => {
    setIsChatModalOpen(false);
    setIsFullScreen(false);
    if (setShowDrawerChatbot && setIsRightExpanded) {
      setShowDrawerChatbot(true);
      setIsRightExpanded(true);
    }
  };
  const handleClick = () => {
    toggleDrawer();
  };
  return (
    <div style={{ height: 'calc(100vh - 58px)', minHeight: '200px', display: 'flex' }}>
      <SideNavigation iconMenu={true} expanded={false} position={position}>
        <SideNavigation.List>
          <SideNavigation.Item
            onClick={handleClick}
            icon={
              isExpanded ? (
                position === 'left' ? (
                  <ArrowLeftIconOutline />
                ) : (
                  <ArrowRightIconOutline />
                )
              ) : position === 'left' ? (
                <>
                  <Tip allowedPlacements={['right']}>
                    <Tip.Trigger>
                      <CloudArrowUpIconSolid />
                    </Tip.Trigger>
                    <Tip.Content>{tooltips.sources}</Tip.Content>
                  </Tip>
                </>
              ) : (
                <>
                  <Tip allowedPlacements={['left']}>
                    <Tip.Trigger>
                      <ChatBubbleOvalLeftEllipsisIconOutline />
                    </Tip.Trigger>
                    <Tip.Content>{tooltips.chat}</Tip.Content>
                  </Tip>
                </>
              )
            }
          />

          {position === 'right' && isExpanded && (
            <>
              <Tip allowedPlacements={['left']}>
                <SideNavigation.Item
                  onClick={deleteOnClick}
                  icon={
                    <>
                      <Tip.Trigger>
                        <TrashIconOutline />
                      </Tip.Trigger>
                      <Tip.Content>{tooltips.clearChat}</Tip.Content>
                    </>
                  }
                />
              </Tip>
              <Tip allowedPlacements={['left']}>
                <SideNavigation.Item
                  onClick={handleExpandClick}
                  icon={
                    <>
                      <Tip.Trigger>
                        <ArrowsPointingOutIconOutline className='n-size-token-7' />
                      </Tip.Trigger>
                      <Tip.Content>{tooltips.maximise}</Tip.Content>
                    </>
                  }
                />
              </Tip>
<<<<<<< HEAD
              {!isChatModalOpen && <ChatModeToggle inSidenav={true} />}
=======
              {!isChatModalOpen && (
                <SideNavigation.Item
                  onClick={(e) => {
                    setchatModeAnchor(e.currentTarget);
                    setshowChatMode(true);
                  }}
                  icon={
                    <>
                      <IconButtonWithToolTip size='small' placement='left' clean label='Chat mode' text='Chat mode'>
                        <RiChatSettingsLine className='n-size-token-7' />
                      </IconButtonWithToolTip>
                      <ChatModeToggle
                        open={showChatMode}
                        closeHandler={() => setshowChatMode(false)}
                        menuAnchor={chatModeAnchor}
                        disableBackdrop={true}
                      ></ChatModeToggle>
                    </>
                  }
                ></SideNavigation.Item>
              )}
>>>>>>> 616eb085
            </>
          )}
        </SideNavigation.List>
      </SideNavigation>
      {isChatModalOpen &&
        createPortal(
          <Dialog
            modalProps={{
              id: 'Chatbot-popup',
              className: 'n-p-token-4 n-rounded-lg h-[90%]',
            }}
            open={isChatModalOpen}
            size='unset'
            disableCloseButton={true}
          >
            <Dialog.Header className='flex justify-between self-end' id='chatbot-dialog-title'>
              <ExpandedChatButtonContainer
                closeChatBot={handleShrinkClick}
                deleteOnClick={deleteOnClick}
                messages={messages ?? []}
              />
            </Dialog.Header>
            <Dialog.Content className='flex flex-col n-gap-token-4 w-full grow overflow-auto'>
              <Chatbot
                isFullScreen={isFullScreen}
                clear={clearHistoryData}
                messages={messages ?? []}
                setMessages={setMessages}
                isLoading={getIsLoading(messages ?? [])}
              />
            </Dialog.Content>
          </Dialog>,
          document.body
        )}
    </div>
  );
};
export default SideNav;<|MERGE_RESOLUTION|>--- conflicted
+++ resolved
@@ -16,11 +16,8 @@
 import ExpandedChatButtonContainer from '../ChatBot/ExpandedChatButtonContainer';
 import { tooltips } from '../../utils/Constants';
 import ChatModeToggle from '../ChatBot/ChatModeToggle';
-<<<<<<< HEAD
-=======
 import { RiChatSettingsLine } from 'react-icons/ri';
 import IconButtonWithToolTip from '../UI/IconButtonToolTip';
->>>>>>> 616eb085
 
 const SideNav: React.FC<SideNavProps> = ({
   position,
@@ -134,9 +131,6 @@
                   }
                 />
               </Tip>
-<<<<<<< HEAD
-              {!isChatModalOpen && <ChatModeToggle inSidenav={true} />}
-=======
               {!isChatModalOpen && (
                 <SideNavigation.Item
                   onClick={(e) => {
@@ -158,7 +152,6 @@
                   }
                 ></SideNavigation.Item>
               )}
->>>>>>> 616eb085
             </>
           )}
         </SideNavigation.List>
