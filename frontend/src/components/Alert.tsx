import React from 'react';
import Snackbar from '@mui/material/Snackbar';
import Alert from '@mui/material/Alert';
import { CustomAlertProps } from '../types';

const CustomAlert: React.FC<CustomAlertProps> = ({ open, handleClose, alertMessage }) => {
  return (
<<<<<<< HEAD
    <Snackbar anchorOrigin={{ vertical: 'bottom', horizontal: 'left' }} open={open} onClose={handleClose}>
=======
    <Snackbar
      anchorOrigin={{ vertical: 'bottom', horizontal: 'left' }}
      open={open}
      onClose={handleClose}
    >
>>>>>>> 9630f193
      <Alert onClose={handleClose} severity='error' variant='filled' sx={{ width: '100%' }}>
        {alertMessage}
      </Alert>
    </Snackbar>
  );
};
export default CustomAlert;<|MERGE_RESOLUTION|>--- conflicted
+++ resolved
@@ -5,15 +5,11 @@
 
 const CustomAlert: React.FC<CustomAlertProps> = ({ open, handleClose, alertMessage }) => {
   return (
-<<<<<<< HEAD
-    <Snackbar anchorOrigin={{ vertical: 'bottom', horizontal: 'left' }} open={open} onClose={handleClose}>
-=======
     <Snackbar
       anchorOrigin={{ vertical: 'bottom', horizontal: 'left' }}
       open={open}
       onClose={handleClose}
     >
->>>>>>> 9630f193
       <Alert onClose={handleClose} severity='error' variant='filled' sx={{ width: '100%' }}>
         {alertMessage}
       </Alert>
