--- conflicted
+++ resolved
@@ -37,11 +37,7 @@
         const apiResponse = await urlScanAPI({
           userCredentials: userCredentials as UserCredentials,
           model: model,
-<<<<<<< HEAD
-          wikiquery: wikiQuery,
-=======
           wikiquery: wikiQuery.trim(),
->>>>>>> 98d0ce43
           source_type: 'Wikipedia',
         });
         setStatus('success');
@@ -128,13 +124,8 @@
           id='keyword'
           value={wikiQuery}
           disabled={false}
-<<<<<<< HEAD
-          label='Wikipedia Source'
-          aria-label='Wikipedia Source'
-=======
           label='Wikipedia Keywords'
           aria-label='Wikipedia Keywords'
->>>>>>> 98d0ce43
           placeholder='Albert Einstein ,Isaac Newton'
           autoFocus
           fluid
