from fastapi import FastAPI, File, UploadFile, Form
import uvicorn
from fastapi import FastAPI, Depends
from fastapi_health import health
from fastapi.middleware.cors import CORSMiddleware
from src.main import *
<<<<<<< HEAD
from src.utilities import *
=======
import asyncio

>>>>>>> 152f3008

def healthy_condition():
    output = {"healthy": True}
    return output


def healthy():
    return True


def sick():
    return False

<<<<<<< HEAD
=======

>>>>>>> 152f3008
app = FastAPI()

app.add_middleware(
    CORSMiddleware,
    allow_origins=["*"],
    allow_credentials=True,
    allow_methods=["*"],
    allow_headers=["*"],
)
app.add_api_route("/health", health([healthy_condition, healthy]))


<<<<<<< HEAD
@app.post('/extract')
async def extract_knowledge_graph_from_file(uri= Form(), userName= Form(), password= Form(), model=Form(),file: UploadFile = File(None),s3_url=Form(None)):
    if file:
        return extract_graph_from_file(uri, userName, password, model,file=file,s3_url=None)
    elif s3_url:
        return extract_graph_from_file(uri, userName, password, model,s3_url=s3_url)
    else:
        return {}

# @app.post('/extract')
# async def extract_knowledge_graph_from_file(uri= Form(), userName= Form(), password= Form(), model=Form(),file: UploadFile = File(None),s3_url=Form(None)):
#     if file:
#         return extract_graph_from_file(uri, userName, password, model,file)
#     elif s3_url:
#         return extract_graph_from_file(uri, userName, password, model,s3_url=s3_url)
#     else:
#         return {}
    
@app.get('/sources_list')
=======
@app.post("/sources")
async def create_source_knowledge_graph(
    uri=Form(), userName=Form(), password=Form(), file: UploadFile = File(...)
):
    """
    Calls 'create_source_node_graph' function in a new thread to create
    source node in Neo4jGraph when a new file is uploaded.

    Args:
         uri: URI of Graph Service to connect to
         userName: Username to connect to Graph Service with ( default : None )
         password: Password to connect to Graph Service with ( default : None )
         file: File object containing the PDF file

    Returns:
         'Source' Node creation in Neo4j database
    """
    try:
        result = await asyncio.to_thread(
            create_source_node_graph, uri, userName, password, file
        )
        return result
    except Exception as e:
        job_status = "Failure"
        error_message = str(e)
        logging.exception(f"Exception Stack trace:{e}")
        return create_api_response(job_status, error=error_message)


@app.post("/bucket/scan")
async def create_source_knowledge_graph(
    uri=Form(),
    userName=Form(),
    password=Form(),
    s3_url_dir=Form(),
    aws_access_key_id=Form(None),
    aws_secret_access_key=Form(None),
):
    return create_source_node_graph_s3(
        uri, userName, password, s3_url_dir, aws_access_key_id, aws_secret_access_key
    )


@app.post("/extract")
async def extract_knowledge_graph_from_file(
    uri=Form(),
    userName=Form(),
    password=Form(),
    file: UploadFile = File(None),
    model=Form(),
    s3_url=Form(None),
    aws_access_key_id=Form(None),
    aws_secret_access_key=Form(None),
):
    """
    Calls 'extract_graph_from_file' in a new thread to create Neo4jGraph from a
    PDF file based on the model.

    Args:
          uri: URI of the graph to extract
          userName: Username to use for graph creation
          password: Password to use for graph creation
          file: File object containing the PDF file
          model: Type of model to use ('Diffbot'or'OpenAI GPT')

    Returns:
          Nodes and Relations created in Neo4j databse for the pdf file
    """
    try:
        if file:
            return await asyncio.to_thread(
                extract_graph_from_file,
                uri,
                userName,
                password,
                model,
                file=file,
                s3_url=None,
            )
        elif s3_url:
            return await asyncio.to_thread(
                extract_graph_from_file,
                uri,
                userName,
                password,
                model,
                s3_url=s3_url,
                aws_access_key_id=aws_access_key_id,
                aws_secret_access_key=aws_secret_access_key,
            )
        else:
            return {"job_status": "Failure", "error": "No file found"}
    except Exception as e:
        job_status = "Failure"
        error_message = str(e)
        logging.exception(f"Exception Stack trace:{e}")
        return create_api_response(job_status, error=error_message)


@app.get("/sources_list")
>>>>>>> 152f3008
async def get_source_list():
    """
    Calls 'get_source_list_from_graph' which returns list of sources which alreday exist in databse
    """
    try:
        result = await asyncio.to_thread(get_source_list_from_graph)
        return result
    except Exception as e:
        job_status = "Failure"
        error_message = str(e)
        logging.exception(f"Exception Stack trace:{e}")
        return create_api_response(job_status, error=error_message)


@app.post('/bucket/scan')
async def create_source_knowledge_graph(uri= Form(), userName= Form(), password= Form(),s3_url_dir=Form()):
    return create_source_node_graph_s3(uri, userName, password, s3_url_dir)
# async def s3_loader(bucket_url=Form(),model=Form()):
#     return get_source_list_from_graph()


if __name__ == "__main__":
    uvicorn.run(app)<|MERGE_RESOLUTION|>--- conflicted
+++ resolved
@@ -4,12 +4,8 @@
 from fastapi_health import health
 from fastapi.middleware.cors import CORSMiddleware
 from src.main import *
-<<<<<<< HEAD
-from src.utilities import *
-=======
 import asyncio
 
->>>>>>> 152f3008
 
 def healthy_condition():
     output = {"healthy": True}
@@ -23,10 +19,7 @@
 def sick():
     return False
 
-<<<<<<< HEAD
-=======
 
->>>>>>> 152f3008
 app = FastAPI()
 
 app.add_middleware(
@@ -39,27 +32,6 @@
 app.add_api_route("/health", health([healthy_condition, healthy]))
 
 
-<<<<<<< HEAD
-@app.post('/extract')
-async def extract_knowledge_graph_from_file(uri= Form(), userName= Form(), password= Form(), model=Form(),file: UploadFile = File(None),s3_url=Form(None)):
-    if file:
-        return extract_graph_from_file(uri, userName, password, model,file=file,s3_url=None)
-    elif s3_url:
-        return extract_graph_from_file(uri, userName, password, model,s3_url=s3_url)
-    else:
-        return {}
-
-# @app.post('/extract')
-# async def extract_knowledge_graph_from_file(uri= Form(), userName= Form(), password= Form(), model=Form(),file: UploadFile = File(None),s3_url=Form(None)):
-#     if file:
-#         return extract_graph_from_file(uri, userName, password, model,file)
-#     elif s3_url:
-#         return extract_graph_from_file(uri, userName, password, model,s3_url=s3_url)
-#     else:
-#         return {}
-    
-@app.get('/sources_list')
-=======
 @app.post("/sources")
 async def create_source_knowledge_graph(
     uri=Form(), userName=Form(), password=Form(), file: UploadFile = File(...)
@@ -160,7 +132,6 @@
 
 
 @app.get("/sources_list")
->>>>>>> 152f3008
 async def get_source_list():
     """
     Calls 'get_source_list_from_graph' which returns list of sources which alreday exist in databse
@@ -175,12 +146,5 @@
         return create_api_response(job_status, error=error_message)
 
 
-@app.post('/bucket/scan')
-async def create_source_knowledge_graph(uri= Form(), userName= Form(), password= Form(),s3_url_dir=Form()):
-    return create_source_node_graph_s3(uri, userName, password, s3_url_dir)
-# async def s3_loader(bucket_url=Form(),model=Form()):
-#     return get_source_list_from_graph()
-
-
 if __name__ == "__main__":
     uvicorn.run(app)