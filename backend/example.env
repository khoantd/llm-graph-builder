--- conflicted
+++ resolved
@@ -19,9 +19,6 @@
 GEMINI_ENABLED = True|False
 # Enable Google Cloud logs (default is True)
 GCP_LOG_METRICS_ENABLED = True|False
-<<<<<<< HEAD
 UPDATE_GRAPH_CHUNKS_PROCESSED = 20
 NEO4J_USER_AGENT = ""
-=======
-UPDATE_GRAPH_CHUNKS_PROCESSED = 20
->>>>>>> 2b010794
+UPDATE_GRAPH_CHUNKS_PROCESSED = 20