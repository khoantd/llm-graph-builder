--- conflicted
+++ resolved
@@ -107,39 +107,6 @@
   if not graph._driver._closed:
       logging.info(f"closing connection for {api_name} api")
       # graph._driver.close()   
-<<<<<<< HEAD
-      
-def get_llm(model_version:str) :
-    """Retrieve the specified language model based on the model name."""
-    if "gemini" in model_version:
-        llm = ChatVertexAI(
-            model_name=model_version,
-            convert_system_message_to_human=True,
-            temperature=0,
-            safety_settings={
-                HarmCategory.HARM_CATEGORY_UNSPECIFIED: HarmBlockThreshold.BLOCK_NONE,
-                HarmCategory.HARM_CATEGORY_DANGEROUS_CONTENT: HarmBlockThreshold.BLOCK_NONE,
-                HarmCategory.HARM_CATEGORY_HATE_SPEECH: HarmBlockThreshold.BLOCK_NONE,
-                HarmCategory.HARM_CATEGORY_HARASSMENT: HarmBlockThreshold.BLOCK_NONE,
-                HarmCategory.HARM_CATEGORY_SEXUALLY_EXPLICIT: HarmBlockThreshold.BLOCK_NONE
-            }
-        )
-    elif "gpt" in model_version:
-        llm = ChatOpenAI(api_key=os.environ.get('OPENAI_API_KEY'), 
-                         model=model_version, 
-                         temperature=0)
-        
-    elif "llama3" in model_version:
-        llm = ChatGroq(api_key=os.environ.get('GROQ_API_KEY'),
-                       temperature=0,
-                       model_name=model_version)
-    
-    else:
-        llm = DiffbotGraphTransformer(diffbot_api_key=os.environ.get('DIFFBOT_API_KEY'),extract_types=['entities','facts'])    
-    logging.info(f"Model created - Model Version: {model_version}")
-    return llm
-=======
->>>>>>> 616eb085
   
 def create_gcs_bucket_folder_name_hashed(uri, file_name):
   folder_name = uri + file_name
