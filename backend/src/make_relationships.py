from langchain_community.graphs import Neo4jGraph
from langchain.docstore.document import Document
from src.shared.common_fn import load_embedding_model
import logging
from typing import List
import os
import hashlib
import time

logging.basicConfig(format='%(asctime)s - %(message)s',level='INFO')

def merge_relationship_between_chunk_and_entites(graph: Neo4jGraph, graph_documents_chunk_chunk_Id : list):
    batch_data = []
    logging.info("Create HAS_ENTITY relationship between chunks and entities")
    chunk_node_id_set = 'id:"{}"'
    for graph_doc_chunk_id in graph_documents_chunk_chunk_Id:
        for node in graph_doc_chunk_id['graph_doc'].nodes:
            query_data={
                'chunk_id': graph_doc_chunk_id['chunk_id'],
                'node_type': node.type,
                'node_id': node.id
            }
            batch_data.append(query_data)
            #node_id = node.id
            #Below query is also unable to change as parametrize because we can't make parameter of Label or node type
            #https://neo4j.com/docs/cypher-manual/current/syntax/parameters/
            #graph.query('MATCH(c:Chunk {'+chunk_node_id_set.format(graph_doc_chunk_id['chunk_id'])+'}) MERGE (n:'+ node.type +'{ id: "'+node_id+'"}) MERGE (c)-[:HAS_ENTITY]->(n)')
          
    if batch_data:
        unwind_query = """
                    UNWIND $batch_data AS data
                    MATCH (c:Chunk {id: data.chunk_id})
                    CALL apoc.merge.node([data.node_type], {id: data.node_id}) YIELD node AS n
                    MERGE (c)-[:HAS_ENTITY]->(n)
                """
        graph.query(unwind_query, params={"batch_data": batch_data})

    
def update_embedding_create_vector_index(graph, chunkId_chunkDoc_list, file_name):
    #create embedding
    isEmbedding = os.getenv('IS_EMBEDDING')
    embedding_model = os.getenv('EMBEDDING_MODEL')
    
    embeddings, dimension = load_embedding_model(embedding_model)
    logging.info(f'embedding model:{embeddings} and dimesion:{dimension}')
    data_for_query = []
    logging.info(f"update embedding and vector index for chunks")
    for row in chunkId_chunkDoc_list:
        # for graph_document in row['graph_doc']:
        if isEmbedding.upper() == "TRUE":
            embeddings_arr = embeddings.embed_query(row['chunk_doc'].page_content)
            # logging.info(f'Embedding list {embeddings_arr}')
                                    
            data_for_query.append({
                "chunkId": row['chunk_id'],
                "embeddings": embeddings_arr
            })
            # graph.query("""MATCH (d:Document {fileName : $fileName})
            #                MERGE (c:Chunk {id:$chunkId}) SET c.embedding = $embeddings 
            #                MERGE (c)-[:PART_OF]->(d)
            #             """,
            #             {
            #                 "fileName" : file_name,
            #                 "chunkId": row['chunk_id'],
            #                 "embeddings" : embeddings_arr
            #             }
            #             )
            # logging.info('create vector index on chunk embedding')

            graph.query("""CREATE VECTOR INDEX `vector` if not exists for (c:Chunk) on (c.embedding)
                            OPTIONS {indexConfig: {
                            `vector.dimensions`: $dimensions,
                            `vector.similarity_function`: 'cosine'
                            }}
                        """,
                        {
                            "dimensions" : dimension
                        }
                        )
    
    query_to_create_embedding = """
        UNWIND $data AS row
        MATCH (d:Document {fileName: $fileName})
        MERGE (c:Chunk {id: row.chunkId})
        SET c.embedding = row.embeddings
        MERGE (c)-[:PART_OF]->(d)
    """       
    graph.query(query_to_create_embedding, params={"fileName":file_name, "data":data_for_query})
    
def create_relation_between_chunks(graph, file_name, chunks: List[Document])->list:
    logging.info("creating FIRST_CHUNK and NEXT_CHUNK relationships between chunks")
    current_chunk_id = ""
    lst_chunks_including_hash = []
    batch_data = []
    relationships = []
    offset=0
    for i, chunk in enumerate(chunks):
        page_content_sha1 = hashlib.sha1(chunk.page_content.encode())
        previous_chunk_id = current_chunk_id
        current_chunk_id = page_content_sha1.hexdigest()
        position = i + 1 
        if i>0:
            #offset += len(tiktoken.encoding_for_model("gpt2").encode(chunk.page_content))
            offset += len(chunks[i-1].page_content)
        if i == 0:
            firstChunk = True
        else:
            firstChunk = False  
        metadata = {"position": position,"length": len(chunk.page_content), "content_offset":offset}
        chunk_document = Document(
            page_content=chunk.page_content, metadata=metadata
        )
        
        chunk_data = {
            "id": current_chunk_id,
            "pg_content": chunk_document.page_content,
            "position": position,
            "length": chunk_document.metadata["length"],
            "f_name": file_name,
            "previous_id" : previous_chunk_id,
<<<<<<< HEAD
=======
            "content_offset" : offset
>>>>>>> 1feed33e
        }
        
        if 'page_number' in chunk.metadata:
            chunk_data['page_number'] = chunk.metadata['page_number']
<<<<<<< HEAD
            
=======
         
        if 'start_time' in chunk.metadata and 'end_time' in chunk.metadata:
            chunk_data['start_time'] = chunk.metadata['start_time']
            chunk_data['end_time'] = chunk.metadata['end_time'] 
               
>>>>>>> 1feed33e
        batch_data.append(chunk_data)
        
        lst_chunks_including_hash.append({'chunk_id': current_chunk_id, 'chunk_doc': chunk})
        
        # create relationships between chunks
        if firstChunk:
            relationships.append({"type": "FIRST_CHUNK", "chunk_id": current_chunk_id})
        else:
            relationships.append({
                "type": "NEXT_CHUNK",
                "previous_chunk_id": previous_chunk_id,  # ID of previous chunk
                "current_chunk_id": current_chunk_id
            })
          
    query_to_create_chunk_and_PART_OF_relation = """
        UNWIND $batch_data AS data
        MERGE (c:Chunk {id: data.id})
<<<<<<< HEAD
        SET c.text = data.pg_content, c.position = data.position, c.length = data.length, c.fileName=data.f_name
        WITH data, c
        WHERE data.page_number IS NOT NULL
        SET c.page_number = data.page_number
        WITH data, c
        WHERE data.page_number IS NOT NULL
        SET c.page_number = data.page_number
=======
        SET c.text = data.pg_content, c.position = data.position, c.length = data.length, c.fileName=data.f_name, c.content_offset=data.content_offset
        WITH data, c
        SET c.page_number = CASE WHEN data.page_number IS NOT NULL THEN data.page_number END,
            c.start_time = CASE WHEN data.start_time IS NOT NULL THEN data.start_time END,
            c.end_time = CASE WHEN data.end_time IS NOT NULL THEN data.end_time END
>>>>>>> 1feed33e
        WITH data, c
        MATCH (d:Document {fileName: data.f_name})
        MERGE (c)-[:PART_OF]->(d)
    """
    graph.query(query_to_create_chunk_and_PART_OF_relation, params={"batch_data": batch_data})
    
    query_to_create_FIRST_relation = """ 
        UNWIND $relationships AS relationship
        MATCH (d:Document {fileName: $f_name})
        MATCH (c:Chunk {id: relationship.chunk_id})
        FOREACH(r IN CASE WHEN relationship.type = 'FIRST_CHUNK' THEN [1] ELSE [] END |
                MERGE (d)-[:FIRST_CHUNK]->(c))
        """
    graph.query(query_to_create_FIRST_relation, params={"f_name": file_name, "relationships": relationships})   
    
    query_to_create_NEXT_CHUNK_relation = """ 
        UNWIND $relationships AS relationship
        MATCH (c:Chunk {id: relationship.current_chunk_id})
        WITH c, relationship
        MATCH (pc:Chunk {id: relationship.previous_chunk_id})
        FOREACH(r IN CASE WHEN relationship.type = 'NEXT_CHUNK' THEN [1] ELSE [] END |
                MERGE (c)<-[:NEXT_CHUNK]-(pc))
        """
    graph.query(query_to_create_NEXT_CHUNK_relation, params={"relationships": relationships})   
    
    return lst_chunks_including_hash<|MERGE_RESOLUTION|>--- conflicted
+++ resolved
@@ -118,23 +118,16 @@
             "length": chunk_document.metadata["length"],
             "f_name": file_name,
             "previous_id" : previous_chunk_id,
-<<<<<<< HEAD
-=======
             "content_offset" : offset
->>>>>>> 1feed33e
         }
         
         if 'page_number' in chunk.metadata:
             chunk_data['page_number'] = chunk.metadata['page_number']
-<<<<<<< HEAD
-            
-=======
          
         if 'start_time' in chunk.metadata and 'end_time' in chunk.metadata:
             chunk_data['start_time'] = chunk.metadata['start_time']
             chunk_data['end_time'] = chunk.metadata['end_time'] 
                
->>>>>>> 1feed33e
         batch_data.append(chunk_data)
         
         lst_chunks_including_hash.append({'chunk_id': current_chunk_id, 'chunk_doc': chunk})
@@ -152,21 +145,11 @@
     query_to_create_chunk_and_PART_OF_relation = """
         UNWIND $batch_data AS data
         MERGE (c:Chunk {id: data.id})
-<<<<<<< HEAD
-        SET c.text = data.pg_content, c.position = data.position, c.length = data.length, c.fileName=data.f_name
-        WITH data, c
-        WHERE data.page_number IS NOT NULL
-        SET c.page_number = data.page_number
-        WITH data, c
-        WHERE data.page_number IS NOT NULL
-        SET c.page_number = data.page_number
-=======
         SET c.text = data.pg_content, c.position = data.position, c.length = data.length, c.fileName=data.f_name, c.content_offset=data.content_offset
         WITH data, c
         SET c.page_number = CASE WHEN data.page_number IS NOT NULL THEN data.page_number END,
             c.start_time = CASE WHEN data.start_time IS NOT NULL THEN data.start_time END,
             c.end_time = CASE WHEN data.end_time IS NOT NULL THEN data.end_time END
->>>>>>> 1feed33e
         WITH data, c
         MATCH (d:Document {fileName: data.f_name})
         MERGE (c)-[:PART_OF]->(d)
